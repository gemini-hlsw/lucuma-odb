--- conflicted
+++ resolved
@@ -6,13 +6,8 @@
 val declineVersion             = "2.4.1"
 val disciplineMunitVersion     = "1.0.9"
 val flywayVersion              = "9.20.0"
-<<<<<<< HEAD
 val fs2AwsVersion              = "6.0.4"
-val fs2Version                 = "3.9.1"
-=======
-val fs2AwsVersion              = "6.0.3"
 val fs2Version                 = "3.9.2"
->>>>>>> be87ab4a
 val grackleVersion             = "0.13.0"
 val http4sBlazeVersion         = "0.23.14"
 val http4sEmberVersion         = "0.23.23"
