import sbtcrossproject.CrossType

// If we don't do this we get a spurious warning about an unused key.
Global / excludeLintKeys += scalaJSLinkerConfig

inThisBuild(Seq(
  homepage := Some(url("https://github.com/gemini-hlsw/lucuma-sso")),
  addCompilerPlugin("org.typelevel" %% "kind-projector" % "0.11.3" cross CrossVersion.full),
  libraryDependencies ++= Seq(
    "com.disneystreaming" %% "weaver-framework"  % "0.5.1" % Test,
    "com.disneystreaming" %% "weaver-scalacheck" % "0.5.1" % Test,
  ),
  testFrameworks += new TestFramework("weaver.framework.TestFramework"),
) ++ lucumaPublishSettings)

skip in publish := true

lazy val frontendClient = crossProject(JVMPlatform, JSPlatform)
  .crossType(CrossType.Full)
  .in(file("modules/frontend-client"))
  .settings(
    name := "lucuma-sso-frontend-client",
    libraryDependencies ++= Seq(
      "edu.gemini"    %%% "lucuma-core"         % "0.7.9",
      "io.circe"      %%% "circe-generic"       % "0.13.0",
      "edu.gemini"    %%% "lucuma-core-testkit" % "0.7.9"  % Test,
<<<<<<< HEAD
      "org.scalameta" %%% "munit"               % "0.7.23" % Test,
      "org.scalameta" %%% "munit-scalacheck"    % "0.7.23" % Test,
      "org.typelevel" %%% "discipline-munit"    % "1.0.6"  % Test,
=======
      "org.scalameta" %%% "munit"               % "0.7.22" % Test,
      "org.scalameta" %%% "munit-scalacheck"    % "0.7.22" % Test,
      "org.typelevel" %%% "discipline-munit"    % "1.0.7"  % Test,
>>>>>>> 94001db5
    ),
    testFrameworks += new TestFramework("munit.Framework"),
    scalaJSLinkerConfig ~= (_.withModuleKind(ModuleKind.CommonJSModule))
  )

lazy val backendClient = project
  .in(file("modules/backend-client"))
  .dependsOn(frontendClient.jvm)
  .settings(
    name := "lucuma-sso-backend-client",
    libraryDependencies ++= Seq(
      "com.pauldijou"     %% "jwt-circe"      % "5.0.0",
      "com.pauldijou"     %% "jwt-core"       % "5.0.0",
      "org.bouncycastle"  %  "bcpg-jdk15on"   % "1.68",
      "org.http4s"        %% "http4s-circe"   % "0.21.19",
      "org.http4s"        %% "http4s-circe"   % "0.21.19",
      "org.http4s"        %% "http4s-dsl"     % "0.21.19",
      "org.http4s"        %% "http4s-client"  % "0.21.19",
      "io.chrisdavenport" %% "log4cats-slf4j" % "1.1.1",
      "org.tpolecat"      %% "natchez-http4s" % "0.0.3",
    ),
  )

lazy val service = project
  .in(file("modules/service"))
  .dependsOn(backendClient)
  .enablePlugins(JavaAppPackaging)
  .settings(
    publish / skip := true,
    name := "lucuma-sso-service",
    libraryDependencies ++= Seq(
      "io.circe"       %% "circe-parser"        % "0.13.0",
      "is.cir"         %% "ciris"               % "1.2.1",
      "org.http4s"     %% "http4s-ember-client" % "0.21.19",
      "org.http4s"     %% "http4s-ember-server" % "0.21.19",
      "org.http4s"     %% "http4s-scala-xml"    % "0.21.19",
      "org.slf4j"      %  "slf4j-simple"        % "1.7.30",
      "org.tpolecat"   %% "natchez-honeycomb"   % "0.0.20",
      "org.tpolecat"   %% "natchez-log"         % "0.0.20",
      "org.tpolecat"   %% "natchez-http4s"      % "0.0.3",
      "org.tpolecat"   %% "skunk-core"          % "0.0.24",
      "org.flywaydb"   %  "flyway-core"         % "7.5.4",
      "org.postgresql" %  "postgresql"          % "42.2.19",
      "com.monovore"   %% "decline-effect"      % "1.3.0",
      "com.monovore"   %% "decline"             % "1.3.0",
      "edu.gemini"     %% "gsp-graphql-skunk"   % "0.0.43",
      "io.circe"       %% "circe-literal"       % "0.13.0" % "test",
    )
  )

lazy val backendExample = project
  .in(file("modules/backend-example"))
  .dependsOn(backendClient)
  .settings(
    publish / skip := true,
    name := "lucuma-sso-backend-example",
    libraryDependencies ++= Seq(
      "is.cir"       %% "ciris"               % "1.2.1",
      "org.http4s"   %% "http4s-ember-client" % "0.21.19",
      "org.http4s"   %% "http4s-ember-server" % "0.21.19",
      "org.slf4j"    %  "slf4j-simple"        % "1.7.30",
      "org.tpolecat" %% "natchez-honeycomb"   % "0.0.20",
    )
  )<|MERGE_RESOLUTION|>--- conflicted
+++ resolved
@@ -24,15 +24,9 @@
       "edu.gemini"    %%% "lucuma-core"         % "0.7.9",
       "io.circe"      %%% "circe-generic"       % "0.13.0",
       "edu.gemini"    %%% "lucuma-core-testkit" % "0.7.9"  % Test,
-<<<<<<< HEAD
-      "org.scalameta" %%% "munit"               % "0.7.23" % Test,
-      "org.scalameta" %%% "munit-scalacheck"    % "0.7.23" % Test,
-      "org.typelevel" %%% "discipline-munit"    % "1.0.6"  % Test,
-=======
       "org.scalameta" %%% "munit"               % "0.7.22" % Test,
       "org.scalameta" %%% "munit-scalacheck"    % "0.7.22" % Test,
       "org.typelevel" %%% "discipline-munit"    % "1.0.7"  % Test,
->>>>>>> 94001db5
     ),
     testFrameworks += new TestFramework("munit.Framework"),
     scalaJSLinkerConfig ~= (_.withModuleKind(ModuleKind.CommonJSModule))
