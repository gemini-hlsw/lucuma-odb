--- conflicted
+++ resolved
@@ -21,14 +21,9 @@
 val natchezVersion             = "0.1.6"
 val postgresVersion            = "42.5.1"
 val skunkVersion               = "0.3.2"
-<<<<<<< HEAD
-val lucumaSsoVersion           = "0.4.3"
-val testcontainersScalaVersion = "0.40.11"
-val paigesVersion              = "0.4.2"
-=======
 val lucumaSsoVersion           = "0.4.4"
 val testcontainersScalaVersion = "0.40.12"
->>>>>>> 24820c02
+val paigesVersion              = "0.4.2"
 
 enablePlugins(NoPublishPlugin)
 
