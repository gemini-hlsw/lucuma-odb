--- conflicted
+++ resolved
@@ -20,15 +20,9 @@
     libraryDependencies ++= Seq(
       "edu.gemini"    %%% "lucuma-core"         % "0.7.1",
       "io.circe"      %%% "circe-generic"       % "0.13.0",
-<<<<<<< HEAD
-      "edu.gemini"    %%% "lucuma-core-testkit" % "0.7.0"  % Test,
-      "org.scalameta" %%% "munit"               % "0.7.18" % Test,
-      "org.scalameta" %%% "munit-scalacheck"    % "0.7.18" % Test,
-=======
       "edu.gemini"    %%% "lucuma-core-testkit" % "0.7.1"  % Test,
       "org.scalameta" %%% "munit"               % "0.7.17" % Test,
       "org.scalameta" %%% "munit-scalacheck"    % "0.7.17" % Test,
->>>>>>> ee6462b2
       "org.typelevel" %%% "discipline-munit"    % "1.0.2"  % Test,
     ),
     testFrameworks += new TestFramework("munit.Framework"),
