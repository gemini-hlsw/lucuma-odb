--- conflicted
+++ resolved
@@ -13,34 +13,20 @@
 val http4sEmberVersion         = "0.23.18"
 val http4sJdkHttpClientVersion = "0.9.0"
 val jwtVersion                 = "5.0.0"
-<<<<<<< HEAD
 val logbackVersion             = "1.4.7"
 val log4catsVersion            = "2.6.0"
 val lucumaCoreVersion          = "0.75.0"
 val lucumaGraphQLRoutesVersion = "0.6.1"
-=======
-val logbackVersion             = "1.4.6"
-val log4catsVersion            = "2.5.0"
-val lucumaCoreVersion          = "0.75.0"
-val lucumaGraphQLRoutesVersion = "0.6.0"
->>>>>>> 3834b3dd
 val munitVersion               = "0.7.29"
 val munitCatsEffectVersion     = "1.0.7"
 val munitDisciplineVersion     = "1.0.9"
 val natchezHttp4sVersion       = "0.5.0"
 val natchezVersion             = "0.3.1"
 val postgresVersion            = "42.6.0"
-<<<<<<< HEAD
-val skunkVersion               = "0.5.1" //-108-d43df5c-20230426T152454Z-SNAPSHOT"
+val skunkVersion               = "0.5.1"
 val lucumaSsoVersion           = "0.5.9"
 val lucumaItcVersion           = "0.11.0"
-val testcontainersScalaVersion = "0.40.15"
-=======
-val skunkVersion               = "0.5.1"
-val lucumaSsoVersion           = "0.5.9"
-val lucumaItcVersion           = "0.10.0"
-val testcontainersScalaVersion = "0.40.14"
->>>>>>> 3834b3dd
+val testcontainersScalaVersion = "0.40.14" // N.B. 0.40.15 causes java.lang.NoClassDefFoundError: munit/Test
 val paigesVersion              = "0.4.2"
 
 enablePlugins(NoPublishPlugin)
@@ -73,7 +59,7 @@
   .settings(
     name := "lucuma-odb-sequence",
     libraryDependencies ++= Seq(
-      "edu.gemini"     %% "lucuma-itc-core"                 % lucumaItcVersion,
+      // "edu.gemini"     %% "lucuma-itc-core"                 % lucumaItcVersion,
       "edu.gemini"     %% "lucuma-itc-client"               % lucumaItcVersion,
       "edu.gemini"     %% "lucuma-itc-testkit"              % lucumaItcVersion          % Test
     )
