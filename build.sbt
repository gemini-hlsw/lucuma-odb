--- conflicted
+++ resolved
@@ -29,11 +29,7 @@
 val kittensVersion             = "3.5.0"
 val logbackVersion             = "1.5.21"
 val log4catsVersion            = "2.7.1"
-<<<<<<< HEAD
-val lucumaCoreVersion          = "0.158.0"
-=======
 val lucumaCoreVersion          = "0.158.1"
->>>>>>> 1d47fa56
 val lucumaGraphQLRoutesVersion = "0.11.5"
 val monocleVersion             = "3.3.0"
 val munitVersion               = "1.2.1"
