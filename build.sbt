--- conflicted
+++ resolved
@@ -6,13 +6,8 @@
 val declineVersion             = "2.4.1"
 val disciplineMunitVersion     = "1.0.9"
 val flywayVersion              = "9.20.0"
-<<<<<<< HEAD
 val fs2AwsVersion              = "6.1.2"
-val fs2Version                 = "3.10.0"
-=======
-val fs2AwsVersion              = "6.1.1"
 val fs2Version                 = "3.10.2"
->>>>>>> 53708fea
 val grackleVersion             = "0.18.1"
 val http4sBlazeVersion         = "0.23.16"
 val http4sEmberVersion         = "0.23.26"
