--- conflicted
+++ resolved
@@ -2,23 +2,14 @@
 val catsTimeVersion            = "0.5.1"
 val circeVersion               = "0.14.6"
 val cirisVersion               = "3.4.0"
-<<<<<<< HEAD
 val clueVersion                = "0.34.0"
-=======
-val clueVersion                = "0.31.1"
->>>>>>> 7fd57c55
 val declineVersion             = "2.4.1"
 val disciplineMunitVersion     = "1.0.9"
 val flywayVersion              = "9.20.0"
 val fs2AwsVersion              = "6.0.4"
 val fs2Version                 = "3.9.3"
-<<<<<<< HEAD
 val grackleVersion             = "0.16.0"
 val http4sBlazeVersion         = "0.23.15"
-=======
-val grackleVersion             = "0.15.0"
-val http4sBlazeVersion         = "0.23.14"
->>>>>>> 7fd57c55
 val http4sEmberVersion         = "0.23.23"
 val http4sJdkHttpClientVersion = "0.9.1"
 val jwtVersion                 = "5.0.0"
@@ -143,11 +134,7 @@
       "com.dimafeng"   %% "testcontainers-scala-postgresql"    % testcontainersScalaVersion % Test,
       // testcontainers-scala-localstack-v2 requires both v1 and v2 of the aws sdk
       "io.circe"       %% "circe-testing"                      % circeVersion               % Test,
-<<<<<<< HEAD
-      "com.amazonaws"  %  "aws-java-sdk-core"                  % "1.12.581"                 % Test,
-=======
       "com.amazonaws"  %  "aws-java-sdk-core"                  % "1.12.582"                 % Test,
->>>>>>> 7fd57c55
       "edu.gemini"     %% "clue-http4s"                        % clueVersion                % Test,
       "org.scalameta"  %% "munit"                              % munitVersion               % Test,
       "org.scalameta"  %% "munit-scalacheck"                   % munitVersion               % Test,
