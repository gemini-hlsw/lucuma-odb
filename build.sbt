--- conflicted
+++ resolved
@@ -10,28 +10,17 @@
 val flywayVersion              = "9.20.0"
 val fs2AwsVersion              = "6.2.0"
 val fs2Version                 = "3.12.0"
-<<<<<<< HEAD
-val grackleVersion             = "0.25.0-2-30f1622-20250728T195330Z-SNAPSHOT"                                  
-=======
 val grackleVersion             = "0.25.0"
->>>>>>> 28bc7fd3
 val http4sBlazeVersion         = "0.23.17"
 val http4sEmberVersion         = "0.23.30"
 val http4sJdkHttpClientVersion = "0.10.0"
 val jwtVersion                 = "5.0.0"
 val logbackVersion             = "1.5.18"
 val log4catsVersion            = "2.7.1"
-<<<<<<< HEAD
-val lucumaItcVersion           = "0.40.0"
-val lucumaCoreVersion          = "0.138-ebee477-20250814T153508Z-SNAPSHOT"
-val lucumaGraphQLRoutesVersion = "0.10.1"
-val lucumaSsoVersion           = "0.9.0"
-=======
 val lucumaItcVersion           = "0.42.4"
-val lucumaCoreVersion          = "0.141.0"
+val lucumaCoreVersion          = "0.142-ddd9059-SNAPSHOT" //"0.141.0"
 val lucumaGraphQLRoutesVersion = "0.10.3"
 val lucumaSsoVersion           = "0.9.5"
->>>>>>> 28bc7fd3
 val munitVersion               = "0.7.29"  // check test output if you attempt to update this
 val munitCatsEffectVersion     = "1.0.7"   // check test output if you attempt to update this
 val munitDisciplineVersion     = "1.0.9"   // check test output if you attempt to update this
