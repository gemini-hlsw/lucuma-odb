--- conflicted
+++ resolved
@@ -16,13 +16,8 @@
 val jwtVersion                 = "5.0.0"
 val logbackVersion             = "1.5.11"
 val log4catsVersion            = "2.7.0"
-<<<<<<< HEAD
-val lucumaCatalogVersion       = "0.48.4"
-val lucumaItcVersion           = "0.22.4"
-=======
 val lucumaCatalogVersion       = "0.48.5"
 val lucumaItcVersion           = "0.22.5"
->>>>>>> a9257997
 val lucumaCoreVersion          = "0.106.1"
 val lucumaGraphQLRoutesVersion = "0.8.15"
 val lucumaSsoVersion           = "0.6.26"
