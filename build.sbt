import sbtcrossproject.CrossType

inThisBuild(Seq(
  homepage := Some(url("https://github.com/gemini-hlsw/lucuma-sso")),
  addCompilerPlugin("org.typelevel" %% "kind-projector" % "0.11.0" cross CrossVersion.full),
  libraryDependencies ++= Seq(
    "com.disneystreaming" %% "weaver-framework"  % "0.5.1" % Test,
    "com.disneystreaming" %% "weaver-scalacheck" % "0.5.1" % Test,
  ),
  testFrameworks += new TestFramework("weaver.framework.TestFramework"),
) ++ lucumaPublishSettings)

skip in publish := true

lazy val frontendClient = crossProject(JVMPlatform, JSPlatform)
  .crossType(CrossType.Full)
  .in(file("modules/frontend-client"))
  .settings(
    name := "lucuma-sso-frontend-client",
    libraryDependencies ++= Seq(
      "edu.gemini"    %%% "lucuma-core"         % "0.7.4",
      "io.circe"      %%% "circe-generic"       % "0.13.0",
      "edu.gemini"    %%% "lucuma-core-testkit" % "0.7.4"  % Test,
      "org.scalameta" %%% "munit"               % "0.7.20" % Test,
      "org.scalameta" %%% "munit-scalacheck"    % "0.7.20" % Test,
      "org.typelevel" %%% "discipline-munit"    % "1.0.4"  % Test,
    ),
    testFrameworks += new TestFramework("munit.Framework"),
    scalaJSLinkerConfig ~= (_.withModuleKind(ModuleKind.CommonJSModule))
  )

lazy val backendClient = project
  .in(file("modules/backend-client"))
  .dependsOn(frontendClient.jvm)
  .settings(
    name := "lucuma-sso-backend-client",
    libraryDependencies ++= Seq(
      "com.pauldijou"     %% "jwt-circe"      % "4.3.0",
      "com.pauldijou"     %% "jwt-core"       % "4.3.0",
      "org.bouncycastle"  %  "bcpg-jdk15on"   % "1.67",
      "org.http4s"        %% "http4s-circe"   % "0.21.15",
      "org.http4s"        %% "http4s-circe"   % "0.21.15",
      "org.http4s"        %% "http4s-dsl"     % "0.21.15",
      "org.http4s"        %% "http4s-client"  % "0.21.15",
      "io.chrisdavenport" %% "log4cats-slf4j" % "1.1.1",
    ),
  )

lazy val service = project
  .in(file("modules/service"))
  .dependsOn(backendClient)
  .enablePlugins(JavaAppPackaging)
  .settings(
    publish / skip := true,
    name := "lucuma-sso-service",
    libraryDependencies ++= Seq(
      "io.circe"       %% "circe-parser"        % "0.13.0",
      "is.cir"         %% "ciris"               % "1.2.1",
      "org.http4s"     %% "http4s-ember-client" % "0.21.15",
      "org.http4s"     %% "http4s-ember-server" % "0.21.15",
      "org.http4s"     %% "http4s-scala-xml"    % "0.21.15",
      "org.slf4j"      %  "slf4j-simple"        % "1.7.30",
<<<<<<< HEAD
      "org.tpolecat"   %% "natchez-jaeger"      % "0.0.15",
      "org.tpolecat"   %% "skunk-core"          % "0.0.22",
=======
      "org.tpolecat"   %% "natchez-jaeger"      % "0.0.16",
      "org.tpolecat"   %% "skunk-core"          % "0.0.21",
>>>>>>> 590cb3fb
      "org.flywaydb"   % "flyway-core"          % "6.5.7",
      "org.postgresql" % "postgresql"           % "42.2.18",
      "com.monovore"   %% "decline-effect"      % "1.3.0",
      "com.monovore"   %% "decline"             % "1.3.0",
    )
  )

lazy val backendExample = project
  .in(file("modules/backend-example"))
  .dependsOn(backendClient)
  .settings(
    publish / skip := true,
    name := "lucuma-sso-backend-example",
    libraryDependencies ++= Seq(
      "is.cir"     %% "ciris"               % "1.2.1",
      "org.http4s" %% "http4s-ember-client" % "0.21.15",
      "org.http4s" %% "http4s-ember-server" % "0.21.15",
      "org.slf4j"  %  "slf4j-simple"        % "1.7.30",
    )
  )<|MERGE_RESOLUTION|>--- conflicted
+++ resolved
@@ -60,13 +60,8 @@
       "org.http4s"     %% "http4s-ember-server" % "0.21.15",
       "org.http4s"     %% "http4s-scala-xml"    % "0.21.15",
       "org.slf4j"      %  "slf4j-simple"        % "1.7.30",
-<<<<<<< HEAD
-      "org.tpolecat"   %% "natchez-jaeger"      % "0.0.15",
-      "org.tpolecat"   %% "skunk-core"          % "0.0.22",
-=======
       "org.tpolecat"   %% "natchez-jaeger"      % "0.0.16",
       "org.tpolecat"   %% "skunk-core"          % "0.0.21",
->>>>>>> 590cb3fb
       "org.flywaydb"   % "flyway-core"          % "6.5.7",
       "org.postgresql" % "postgresql"           % "42.2.18",
       "com.monovore"   %% "decline-effect"      % "1.3.0",
