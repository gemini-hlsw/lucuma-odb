val catsParseVersion           = "0.3.9"
val catsTimeVersion            = "0.5.1"
val circeVersion               = "0.14.5"
val cirisVersion               = "3.1.0"
val clueVersion                = "0.31.0"
val declineVersion             = "2.4.1"
val disciplineMunitVersion     = "1.0.9"
val flywayVersion              = "9.17.0"
val fs2AwsVersion              = "6.0.0"
val fs2Version                 = "3.6.1"
val grackleVersion             = "0.12.0"
val http4sBlazeVersion         = "0.23.14"
val http4sEmberVersion         = "0.23.18"
val http4sJdkHttpClientVersion = "0.9.0"
val jwtVersion                 = "5.0.0"
val logbackVersion             = "1.4.7"
val log4catsVersion            = "2.6.0"
<<<<<<< HEAD
val lucumaCoreVersion          = "0.75.2"
val lucumaGraphQLRoutesVersion = "0.6.2"
val lucumaItcVersion           = "0.12.0"
val lucumaSsoVersion           = "0.5.9"
=======
val lucumaCoreVersion          = "0.76.0"
val lucumaGraphQLRoutesVersion = "0.6.1"
val lucumaItcVersion           = "0.12.1"
val lucumaSsoVersion           = "0.5.10"
>>>>>>> 36f97a93
val munitVersion               = "0.7.29"
val munitCatsEffectVersion     = "1.0.7"
val munitDisciplineVersion     = "1.0.9"
val natchezHttp4sVersion       = "0.5.0"
val natchezVersion             = "0.3.1"
val paigesVersion              = "0.4.2"
val postgresVersion            = "42.6.0"
val skunkVersion               = "0.6.0-RC2"
val testcontainersScalaVersion = "0.40.14" // N.B. 0.40.15 causes java.lang.NoClassDefFoundError: munit/Test

enablePlugins(NoPublishPlugin)

ThisBuild / Test / fork := false
ThisBuild / Test / parallelExecution := false
ThisBuild / scalaVersion       := "3.2.2"
ThisBuild / crossScalaVersions := Seq("3.2.2")

ThisBuild / githubWorkflowBuild +=
  WorkflowStep.Use(
    UseRef.Public("gemini-hlsw", "migration-validator-action", "main"),
    name = Some("Validate Migrations"),
    params = Map("path" -> "modules/service/src/main/resources/db/migration/")
  )

lazy val schema = project
  .in(file("modules/schema"))
  .settings(
    name := "lucuma-odb-schema",
    libraryDependencies ++= Seq(
      "io.circe"       %% "circe-parser"                    % circeVersion,
      "io.circe"       %% "circe-literal"                   % circeVersion,
      "io.circe"       %% "circe-refined"                   % circeVersion,
      "io.circe"       %% "circe-testing"                   % circeVersion               % Test,
      "edu.gemini"     %% "lucuma-core"                     % lucumaCoreVersion,
      "edu.gemini"     %% "lucuma-core-testkit"             % lucumaCoreVersion          % Test,
      "org.scalameta"  %% "munit"                           % munitVersion               % Test,
      "org.scalameta"  %% "munit-scalacheck"                % munitVersion               % Test,
      "org.typelevel"  %% "discipline-munit"                % munitDisciplineVersion     % Test,
    )
  )

lazy val sequence = project
  .in(file("modules/sequence"))
  .dependsOn(schema % "compile->test")
  .settings(
    name := "lucuma-odb-sequence",
    libraryDependencies ++= Seq(
      "edu.gemini"     %% "lucuma-itc-client"               % lucumaItcVersion,
      "edu.gemini"     %% "lucuma-itc-testkit"              % lucumaItcVersion          % Test
    )
  )

lazy val smartgcal = project
  .in(file("modules/smartgcal"))
  .settings(
    name := "lucuma-odb-smartgcal",
    libraryDependencies ++= Seq(
      "org.typelevel"  %% "cats-parse"                      % catsParseVersion,
      "co.fs2"         %% "fs2-core"                        % fs2Version,
      "co.fs2"         %% "fs2-io"                          % fs2Version,
      "edu.gemini"     %% "lucuma-core"                     % lucumaCoreVersion,
      "edu.gemini"     %% "lucuma-core-testkit"             % lucumaCoreVersion          % Test,
      "org.scalameta"  %% "munit"                           % munitVersion               % Test,
      "org.scalameta"  %% "munit-scalacheck"                % munitVersion               % Test,
      "org.typelevel"  %% "discipline-munit"                % munitDisciplineVersion     % Test,
    )
  )

lazy val service = project
  .in(file("modules/service"))
  .dependsOn(sequence % "compile->test", smartgcal % "compile->test")
  .enablePlugins(JavaAppPackaging)
  .settings(
    name := "lucuma-odb-service",
    libraryDependencies ++= Seq(
      "ch.qos.logback" %  "logback-classic"                    % logbackVersion,
      "com.monovore"   %% "decline-effect"                     % declineVersion,
      "com.monovore"   %% "decline"                            % declineVersion,
      "io.laserdisc"   %% "fs2-aws-s3"                         % fs2AwsVersion,
      "edu.gemini"     %% "gsp-graphql-skunk"                  % grackleVersion,
      "edu.gemini"     %% "lucuma-graphql-routes-grackle"      % lucumaGraphQLRoutesVersion,
      "edu.gemini"     %% "lucuma-sso-backend-client"          % lucumaSsoVersion,
      "is.cir"         %% "ciris"                              % cirisVersion,
      "is.cir"         %% "ciris-refined"                      % cirisVersion,
      "org.flywaydb"   %  "flyway-core"                        % flywayVersion,
      "org.http4s"     %% "http4s-jdk-http-client"             % http4sJdkHttpClientVersion,
      "org.http4s"     %% "http4s-blaze-server"                % http4sBlazeVersion,
      "org.http4s"     %% "http4s-ember-client"                % http4sEmberVersion,
      "org.postgresql" %  "postgresql"                         % postgresVersion,
      "org.tpolecat"   %% "natchez-honeycomb"                  % natchezVersion,
      "org.tpolecat"   %% "natchez-http4s"                     % natchezHttp4sVersion,
      "org.tpolecat"   %% "natchez-log"                        % natchezVersion,
      "org.tpolecat"   %% "skunk-core"                         % skunkVersion,
      "org.tpolecat"   %% "skunk-circe"                        % skunkVersion,
      "com.dimafeng"   %% "testcontainers-scala-munit"         % testcontainersScalaVersion % Test,
      "com.dimafeng"   %% "testcontainers-scala-localstack-v2" % testcontainersScalaVersion % Test,
      "com.dimafeng"   %% "testcontainers-scala-postgresql"    % testcontainersScalaVersion % Test,
      // testcontainers-scala-localstack-v2 requires both v1 and v2 of the aws sdk
      "com.amazonaws"  %  "aws-java-sdk-core"                  % "1.12.450"                 % Test,
      "edu.gemini"     %% "clue-http4s"                        % clueVersion                % Test,
      "org.scalameta"  %% "munit"                              % munitVersion               % Test,
      "org.scalameta"  %% "munit-scalacheck"                   % munitVersion               % Test,
      "org.typelevel"  %% "cats-time"                          % catsTimeVersion,
      "org.typelevel"  %% "log4cats-slf4j"                     % log4catsVersion,
      "org.typelevel"  %% "munit-cats-effect-3"                % munitCatsEffectVersion     % Test,
      "org.typelevel"  %% "paiges-core"                        % paigesVersion,
      "com.github.vertical-blank" % "sql-formatter" % "2.0.3",
    ),
    reStart / envVars += "PORT" -> "8082",
    reStartArgs       += "serve"
  )
<|MERGE_RESOLUTION|>--- conflicted
+++ resolved
@@ -15,17 +15,10 @@
 val jwtVersion                 = "5.0.0"
 val logbackVersion             = "1.4.7"
 val log4catsVersion            = "2.6.0"
-<<<<<<< HEAD
-val lucumaCoreVersion          = "0.75.2"
+val lucumaCoreVersion          = "0.76.0"
 val lucumaGraphQLRoutesVersion = "0.6.2"
-val lucumaItcVersion           = "0.12.0"
-val lucumaSsoVersion           = "0.5.9"
-=======
-val lucumaCoreVersion          = "0.76.0"
-val lucumaGraphQLRoutesVersion = "0.6.1"
 val lucumaItcVersion           = "0.12.1"
 val lucumaSsoVersion           = "0.5.10"
->>>>>>> 36f97a93
 val munitVersion               = "0.7.29"
 val munitCatsEffectVersion     = "1.0.7"
 val munitDisciplineVersion     = "1.0.9"
