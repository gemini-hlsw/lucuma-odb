import NativePackagerHelper._

// Please keep in alphabetical order
val awsJavaSdkVersion          = "1.12.792"
val boopickleVersion           = "1.5.0"
val bouncycastleVersion        = "1.70"
val catsEffectVersion          = "3.6.3"
val catsParseVersion           = "1.1.0"
val catsScalacheckVersion      = "0.3.2"
val catsTimeVersion            = "0.6.0"
val catsVersion                = "2.13.0"
val circeVersion               = "0.14.15"
val circeRefinedVersion        = "0.15.1"
val cirisVersion               = "3.11.1"
val clueVersion                = "0.49.0"
val declineVersion             = "2.5.0"
val dropwizardVersion          = "4.2.37"
val flywayVersion              = "9.22.3"
val fs2AwsVersion              = "6.2.0"
val fs2Version                 = "3.12.2"
val grackleVersion             = "0.25.0"
val http4sVersion              = "0.23.32"
val http4sBlazeVersion         = "0.23.17"
val http4sEmberVersion         = "0.23.32"
val http4sJdkHttpClientVersion = "0.10.0"
val jmhVersion                 = "1.37"
val jwtVersion                 = "11.0.3"
val keySemaphoreVersion        = "0.3.0-M1"
val kittensVersion             = "3.5.0"
val logbackVersion             = "1.5.19"
val log4catsVersion            = "2.7.1"
<<<<<<< HEAD
val lucumaCoreVersion          = "0.151.0-6-69641c8-20251028T232126Z-SNAPSHOT"// "0.151.0"
=======
val lucumaCoreVersion          = "0.152.0"
>>>>>>> 5eab3d27
val lucumaGraphQLRoutesVersion = "0.11.3"
val monocleVersion             = "3.3.0"
val munitVersion               = "1.2.0"
val munitCatsEffectVersion     = "2.1.0"   // check test output if you attempt to update this
val munitDisciplineVersion     = "2.0.0"   // check test output if you attempt to update this
val munitScalacheckVersion     = "1.2.0"   // check test output if you attempt to update this
val natchezHttp4sVersion       = "0.6.1"
val natchezVersion             = "0.3.7"
val paigesVersion              = "0.4.4"
val postgresVersion            = "42.7.8"
val pprintVersion              = "0.9.4"
val redis4CatsVersion          = "2.0.1"
val refinedVersion             = "0.11.3"
val skunkVersion               = "0.6.4"
val spireVersion               = "0.18.0"
val slf4jVersion               = "2.0.17"
val testcontainersScalaVersion = "0.43.0" // check test output if you attempt to update this
val weaverVersion              = "0.8.4"

ThisBuild / tlBaseVersion      := "0.51"
ThisBuild / scalaVersion       := "3.7.3"
ThisBuild / crossScalaVersions := Seq("3.7.3")
ThisBuild / scalacOptions     ++= Seq("-Xmax-inlines", "50") // Hash derivation fails with default of 32

ThisBuild / Test / fork              := false
ThisBuild / Test / parallelExecution := false

ThisBuild / watchOnTermination := { (action, cmd, times, state) =>
  val projNames = cmd
    .split(";")
    .flatMap(
      Some(_)
        .filter(_.contains("/reStart"))
        .flatMap(_.trim.split("/reStart") match {
          case Array(projName) => Some(projName)
          case _               => None
        })
    )
  projNames.foldLeft(state) { (acc, projName) =>
    val projRef = ProjectRef((ThisBuild / baseDirectory).value, projName)
    Project.extract(state).runTask(projRef / reStop, state)._1
  }
}

val herokuToken = "HEROKU_API_KEY" -> "${{ secrets.HEROKU_API_KEY }}"
ThisBuild / githubWorkflowEnv += herokuToken

ThisBuild / githubWorkflowSbtCommand := "sbt -v -J-Xmx6g"

ThisBuild / githubWorkflowBuildPreamble ~= { steps =>
  Seq(
    WorkflowStep.Run(List("chmod 600 test-cert/server.key"), name = Some("Set up cert permissions (1)")),
    WorkflowStep.Run(List("sudo chown 999 test-cert/server.key"), name = Some("Set up cert permissions (2)")),
  ) ++ steps
}

ThisBuild / githubWorkflowBuildPreamble +=
  WorkflowStep.Use(
    UseRef.Public("gemini-hlsw", "migration-validator-action", "main"),
    name = Some("Validate Migrations"),
    params = Map("path" -> "modules/service/src/main/resources/db/migration/"),
    cond = Some("github.event_name == 'pull_request'  && matrix.shard == '1'")
  )

ThisBuild / githubWorkflowBuildPreamble +=
  WorkflowStep.Use(
    UseRef.Public("kamilkisiela", "graphql-inspector", "master"),
    name = Some("Validate ODB GraphQL schema changes"),
    params =
      Map(
        "name"          -> "Validate ODB Public API",
        "schema"        -> "main:modules/schema/src/main/resources/lucuma/odb/graphql/OdbSchema.graphql",
        "approve-label" -> "expected-breaking-change"
      ),
    cond = Some("github.event_name == 'pull_request' && matrix.shard == '1'")
  )

ThisBuild / githubWorkflowBuildPreamble +=
  WorkflowStep.Use(
    UseRef.Public("kamilkisiela", "graphql-inspector", "master"),
    name = Some("Validate ITC GraphQL schema changes"),
    params =
      Map(
        "name"          -> "Validate ITC Public API",
        "schema"        -> "main:itc/service/src/main/resources/graphql/itc.graphql",
        "approve-label" -> "expected-breaking-change"
      ),
    cond = Some("github.event_name == 'pull_request' && matrix.shard == '2'")
  )

val nTestJobShards = 8

ThisBuild / githubWorkflowBuildMatrixAdditions += (
  "shard" -> ((0 to (nTestJobShards - 1)).map(_.toString).toList)
)
ThisBuild / githubWorkflowBuild ~= (_.map(step =>
  if (step.name.contains("Test"))
    step.withEnv(
      Map("TEST_SHARD_COUNT" -> nTestJobShards.toString(), "TEST_SHARD" -> "${{ matrix.shard }}")
    )
  else step
))

lazy val CheckoutFullWithLfs: WorkflowStep =
  WorkflowStep.Use(
    UseRef.Public("actions", "checkout", "v4"),
    name = Some("Checkout current branch (full)"),
    params = Map("fetch-depth" -> "0", "lfs" -> "true")
  )

ThisBuild / githubWorkflowJobSetup := {
  List(CheckoutFullWithLfs) :::
    WorkflowStep.SetupSbt ::
    WorkflowStep.SetupJava(githubWorkflowJavaVersions.value.toList) :::
    githubWorkflowGeneratedCacheSteps.value.toList
}

lazy val sbtDockerPublishLocal =
  WorkflowStep.Sbt(
    List(
      "clean",
      "ssoService/docker:publishLocal",
      "itcService/docker:publishLocal",
      "service/docker:publishLocal",
      "obscalc/docker:publishLocal",
      "calibrations/docker:publishLocal"
    ),
    name = Some("Build Docker images")
  )

lazy val systems: List[String] = List("sso", "itc", "odb")
lazy val appNames: Map[String, String] = Map(
  "sso" -> "${{ vars.HEROKU_SSO_APP_NAME || 'lucuma-sso' }}",
  "itc" -> "${{ vars.HEROKU_ITC_APP_NAME || 'itc' }}",
  "odb" -> "${{ vars.HEROKU_ODB_APP_NAME || 'lucuma-postgres-odb' }}"
)
lazy val procTypes: Map[String, List[String]] = Map(
  "sso" -> List("web"),
  "itc" -> List("web"),
  "odb" -> List("web", "obscalc", "calibration")
)
lazy val procTypeImageNames: Map[(String, String), String] = Map(
  ("sso", "web")           -> "lucuma-sso-service",
  ("itc", "web")           -> "lucuma-itc-service",
  ("odb", "web")           -> "lucuma-odb-service",
  ("odb", "obscalc")       -> "obscalc-service",
  ("odb", "calibration")   -> "calibrations-service"
)
lazy val environments: List[String] = List("dev", "staging", "production")
lazy val systemProcTypes: List[(String, String, String)] =
  for {
    system <- systems
    app    = appNames(system)
    proc   <- procTypes(system)
  } yield (system, app, proc)

lazy val herokuPush =
  WorkflowStep.Run(
    List(
      // Login
      "npm install -g heroku",
      "heroku container:login"
    ) ++
      systemProcTypes.flatMap { case (system, app, proc) =>
        val procImage: String = procTypeImageNames((system, proc))
        environments.flatMap( env =>
          List(
            s"docker tag noirlab/$procImage registry.heroku.com/$app-$env/$proc:$${{ github.sha }}",
            s"docker push registry.heroku.com/$app-$env/$proc:$${{ github.sha }}",
          )
        ) ++
        List( // Retag for easy release to dev
          s"docker tag noirlab/$procImage registry.heroku.com/$app-dev/$proc",
          s"docker push registry.heroku.com/$app-dev/$proc",
        )
      },
    name = Some("Push Docker images to Heroku")
  )

lazy val herokuRelease =
  WorkflowStep.Run(
    systems.map( system =>
      s"heroku container:release ${procTypes(system).mkString(" ")} -a ${appNames(system)}-dev -v"
    ),
    name = Some("Release dev app in Heroku")
  )

def imageShaEnvVar(system: String, proc: String): String =
  s"DOCKER_IMAGE_SHA_${system.toUpperCase}_${proc.toUpperCase}"

lazy val retrieveDockerImageShas = WorkflowStep.Run(
  systemProcTypes.map { case (system, app, proc) =>
    s"""echo "${imageShaEnvVar(system, proc)}=$$(docker inspect registry.heroku.com/$app-dev/$proc:$${{ github.sha }} --format={{.Id}})" >> $$GITHUB_ENV"""
  },
  name = Some("Get Docker image SHA")
)

def dockerImageShasObject(system: String): String = "{ " +
  procTypes(system).map ( proc =>
    s""""${proc}": "$${{ env.${imageShaEnvVar(system, proc)} }}""""
  ).mkString(", ") + " }"

lazy val recordDeploymentMetadata = WorkflowStep.Run(
  systems.flatMap( system =>
    List(
      s"""echo "Recording deployment $${{ github.sha }} for ${system.toUpperCase} to $${{ github.repository }}"""",
      s"""curl -s -X POST https://api.github.com/repos/$${{ github.repository }}/deployments -H "Authorization: Bearer $${{ secrets.GITHUB_TOKEN }}" -H "Accept: application/vnd.github+json" -d '{ "ref": "$${{ github.sha }}", "environment": "development", "description": "${system.toUpperCase} deployment to dev", "auto_merge": false, "required_contexts": [], "task": "deploy:${system.toUpperCase}", "payload": { "docker_image_shas": ${dockerImageShasObject(system)} } }' """
    )
  ),
  name = Some("Record deployment in GHA")
)

val mainCond                 = "github.ref == 'refs/heads/main'"
val geminiRepoCond           = "startsWith(github.repository, 'gemini')"
def allConds(conds: String*) = conds.mkString("(", " && ", ")")

ThisBuild / githubWorkflowAddedJobs ++= Seq(
  WorkflowJob(
    "deploy",
    "Build and publish Docker images / Deploy to Heroku",
    githubWorkflowJobSetup.value.toList :::
      sbtDockerPublishLocal ::
      herokuPush ::
      herokuRelease ::
      retrieveDockerImageShas ::
      recordDeploymentMetadata ::
      Nil,
    scalas = List(scalaVersion.value),
    javas = githubWorkflowJavaVersions.value.toList.take(1),
    cond = Some(allConds(mainCond, geminiRepoCond))
  )
)

lazy val buildInfoSettings = Seq(
  buildInfoKeys         := Seq[BuildInfoKey](
      scalaVersion,
      sbtVersion,
      git.gitHeadCommit,
      "buildDateTime"       -> System.currentTimeMillis()
    )
)

// START SSO

lazy val ssoFrontendClient =
  crossProject(JVMPlatform, JSPlatform)
    .crossType(CrossType.Pure)
    .in(file("modules/sso-frontend-client"))
    .settings(
      name := "lucuma-sso-frontend-client",
      libraryDependencies ++= Seq(
        "io.circe"      %%% "circe-core"          % circeVersion,
        "io.circe"      %%% "circe-generic"       % circeVersion,
        "io.circe"      %%% "circe-parser"        % circeVersion,
        "io.circe"      %%% "circe-refined"       % circeRefinedVersion,
        "edu.gemini"    %%% "lucuma-core"         % lucumaCoreVersion,
        "edu.gemini"    %%% "lucuma-core-testkit" % lucumaCoreVersion,
        "org.scalameta" %%% "munit"               % munitVersion % Test,
        "org.typelevel" %%% "discipline-munit"    % munitDisciplineVersion  % Test,
      )
    )

lazy val ssoBackendClient = project
  .in(file("modules/sso-backend-client"))
  .dependsOn(ssoFrontendClient.jvm)
  .settings(
    name := "lucuma-sso-backend-client",
    libraryDependencies ++= Seq(
      "com.github.jwt-scala" %% "jwt-circe"          % jwtVersion,
      "org.bouncycastle"      % "bcpkix-jdk15on"     % bouncycastleVersion,
      "org.bouncycastle"      % "bcpg-jdk15on"       % bouncycastleVersion,
      "org.http4s"           %% "http4s-core"        % http4sEmberVersion,
      "org.http4s"           %% "http4s-client"      % http4sEmberVersion,
      "org.http4s"           %% "http4s-dsl"         % http4sEmberVersion,
      "org.tpolecat"         %% "natchez-core"       % natchezVersion,
      "org.typelevel"        %% "log4cats-core"      % log4catsVersion
    )
  )

lazy val ssoService = project
  .in(file("modules/sso-service"))
  .dependsOn(ssoBackendClient)
  .enablePlugins(NoPublishPlugin, LucumaDockerPlugin, JavaAppPackaging, BuildInfoPlugin)
  .settings(buildInfoSettings)
  .settings(
    name := "lucuma-sso-service",
    libraryDependencies ++= Seq(
      "org.typelevel"       %% "grackle-skunk"           % grackleVersion,
      "org.tpolecat"        %% "skunk-core"              % skunkVersion,
      "org.tpolecat"        %% "skunk-circe"             % skunkVersion,
      "org.flywaydb"         % "flyway-core"             % flywayVersion,
      "org.postgresql"       % "postgresql"              % postgresVersion,
      "org.http4s"          %% "http4s-blaze-server"     % http4sBlazeVersion,
      "org.http4s"          %% "http4s-ember-client"     % http4sEmberVersion,
      "org.http4s"          %% "http4s-circe"            % http4sEmberVersion,
      "org.http4s"          %% "http4s-dsl"              % http4sEmberVersion,
      "is.cir"              %% "ciris"                   % cirisVersion,
      "com.monovore"        %% "decline-effect"          % declineVersion,
      "org.typelevel"       %% "log4cats-slf4j"          % log4catsVersion,
      "ch.qos.logback"       % "logback-classic"         % logbackVersion,
      "io.circe"            %% "circe-generic"           % circeVersion,
      "org.tpolecat"        %% "natchez-honeycomb"       % natchezVersion,
      "org.tpolecat"        %% "natchez-http4s"          % natchezHttp4sVersion,
      "org.tpolecat"        %% "natchez-log"             % natchezVersion,
      "edu.gemini"          %% "lucuma-graphql-routes" % lucumaGraphQLRoutesVersion,
      "io.circe"            %% "circe-literal"         % circeVersion  % Test,
      "com.disneystreaming" %% "weaver-cats"           % weaverVersion % Test,
      "com.disneystreaming" %% "weaver-scalacheck"     % weaverVersion % Test
    ),
    testFrameworks += new TestFramework("weaver.framework.CatsEffect"),
    reStart / envVars += "PORT" -> "8082",
    reStartArgs       += "serve",
    description                     := "Lucuma SSO Service",
    // Name of the launch script
    executableScriptName            := "lucuma-sso-service",
    dockerExposedPorts ++= Seq(8082),
    // Truncate DYNO on first dot. For web dyno, execute "serve", otherwise execute whatever the dyno type is (eg: "create-service-user" or "create-jwt").
    bashScriptExtraDefines += """DYNO_TYPE=${DYNO%%.*}; if [[ "$DYNO_TYPE" == "web" ]]; then set -- serve; else set; set -- $DYNO_TYPE $1 $2; fi"""
  )

lazy val ssoBackendExample = project
  .in(file("modules/sso-backend-example"))
  .enablePlugins(NoPublishPlugin)
  .dependsOn(ssoBackendClient)
  .settings(
    name := "lucuma-sso-backend-example",
    libraryDependencies ++= Seq(
      "is.cir"       %% "ciris"               % cirisVersion,
      "org.http4s"   %% "http4s-ember-client" % http4sEmberVersion,
      "org.http4s"   %% "http4s-ember-server" % http4sEmberVersion,
      "org.slf4j"    %  "slf4j-simple"        % slf4jVersion,
      "org.tpolecat" %% "natchez-http4s"      % natchezHttp4sVersion,
      "org.tpolecat" %% "natchez-honeycomb"   % natchezVersion,
    )
  )

// START ITC

lazy val itcCommonSettings = lucumaGlobalSettings ++ Seq(
  Test / parallelExecution := false // tests run fine in parallel but output is nicer this way
)

// Basic ITC model classes
lazy val itcModel = crossProject(JVMPlatform, JSPlatform)
  .crossType(CrossType.Pure)
  .in(file("itc/model"))
  .settings(itcCommonSettings)
  .settings(
    name := "lucuma-itc",
    libraryDependencies ++= Seq(
      "io.circe"      %%% "circe-generic" % circeVersion,
      "io.circe"      %%% "circe-refined" % circeRefinedVersion,
      "org.typelevel" %%% "cats-core"     % catsVersion,
      "edu.gemini"    %%% "lucuma-core"   % lucumaCoreVersion,
      "eu.timepit"    %%% "refined"       % refinedVersion,
      "eu.timepit"    %%% "refined-cats"  % refinedVersion,
      "org.typelevel" %%% "kittens"       % kittensVersion
    )
  )

lazy val ocslibHash = taskKey[String]("hash of ocslib and graphql schema")
ThisBuild / ocslibHash / fileInputs += (itcService / baseDirectory).value.toGlob / "ocslib" / "*.jar"
ThisBuild / ocslibHash / fileInputs += (itcService / Compile / resourceDirectory).value.toGlob / "graphql" / "*.graphql"
ThisBuild / ocslibHash := {
  val jarFiles      = ocslibHash.inputFiles.filter(_.toString.endsWith(".jar")).sorted.map(_.toFile)
  val schemaFiles   =
    ocslibHash.inputFiles.filter(_.toString.endsWith(".graphql")).sorted.map(_.toFile)
  val allFiles      = jarFiles ++ schemaFiles
  val hashes        = allFiles.map(Hash(_))
  val describe      = ocsGitDescribe.value
  val combinedInput = hashes.toArray.flatten ++ describe.getBytes("UTF-8")

  Hash.toHex(Hash(combinedInput))
}

// OCS build info parsing
lazy val ocsBuildInfo   = taskKey[(String, String, String, Boolean)]("OCS build info")
lazy val ocsGitHash     = taskKey[String]("ocs git hash")
lazy val ocsGitBranch   = taskKey[String]("ocs git branch")
lazy val ocsGitDescribe = taskKey[String]("ocs git describe")
lazy val ocsLocal       = taskKey[Boolean]("ocs local changes")

ThisBuild / ocsBuildInfo := {
  import scala.util.matching.*

  val buildInfoFile = (itcService / baseDirectory).value / "ocslib" / "build-info.json"
  val content       = IO.read(buildInfoFile)

  def extractField(pattern: Regex, fieldName: String): String =
    pattern.findFirstMatchIn(content) match {
      case Some(m) => m.group(1)
      case None    => throw new RuntimeException(s"$fieldName not found in build-info.json")
    }

  val gitHash     = extractField(""""ocs_git_hash":\s*"([^"]+)"""".r, "ocs_git_hash")
  val gitBranch   = extractField(""""ocs_git_branch":\s*"([^"]+)"""".r, "ocs_git_branch")
  val gitDescribe = extractField(""""ocs_git_describe":\s*"([^"]+)"""".r, "ocs_git_describe")
  val local       = extractField(""""local":\s*(true|false)""".r, "local").toBoolean

  (gitHash, gitBranch, gitDescribe, local)
}

ThisBuild / ocsGitHash     := ocsBuildInfo.value._1
ThisBuild / ocsGitBranch   := ocsBuildInfo.value._2
ThisBuild / ocsGitDescribe := ocsBuildInfo.value._3
ThisBuild / ocsLocal       := ocsBuildInfo.value._4

// Contains the grackle server
lazy val itcService = project
  .in(file("itc/service"))
  .dependsOn(itcModel.jvm, binding)
  .enablePlugins(BuildInfoPlugin, LucumaDockerPlugin, JavaServerAppPackaging)
  .settings(itcCommonSettings)
  .settings(
    name                  := "lucuma-itc-service",
    description              := "ITC Server",
    scalacOptions -= "-Vtype-diffs",
    reStart / javaOptions := Seq(
      "-Dcats.effect.stackTracing=DISABLED",
      "-Dcats.effect.tracing.mode=none"
    ),
    libraryDependencies ++= Seq(
      "org.typelevel"        %% "grackle-core"          % grackleVersion,
      "org.typelevel"        %% "grackle-generic"       % grackleVersion,
      "org.typelevel"        %% "grackle-circe"         % grackleVersion,
      "edu.gemini"           %% "lucuma-graphql-routes" % lucumaGraphQLRoutesVersion,
      "org.tpolecat"         %% "natchez-honeycomb"     % natchezVersion,
      "org.tpolecat"         %% "natchez-log"           % natchezVersion,
      "org.tpolecat"         %% "natchez-http4s"        % natchezHttp4sVersion,
      "co.fs2"               %% "fs2-core"              % fs2Version,
      "edu.gemini"           %% "lucuma-core"           % lucumaCoreVersion,
      "org.typelevel"        %% "cats-core"             % catsVersion,
      "org.typelevel"        %% "cats-effect"           % catsEffectVersion,
      "is.cir"               %% "ciris"                 % cirisVersion,
      "org.typelevel"        %% "log4cats-slf4j"        % log4catsVersion,
      "org.slf4j"             % "slf4j-simple"          % slf4jVersion,
      "org.http4s"           %% "http4s-core"           % http4sVersion,
      "org.http4s"           %% "http4s-ember-server"   % http4sVersion,
      "org.http4s"           %% "http4s-ember-client"   % http4sVersion,
      "eu.timepit"           %% "refined"               % refinedVersion,
      "eu.timepit"           %% "refined-cats"          % refinedVersion,
      "dev.profunktor"       %% "redis4cats-effects"    % redis4CatsVersion,
      "dev.profunktor"       %% "redis4cats-log4cats"   % redis4CatsVersion,
      "com.lihaoyi"          %% "pprint"                % pprintVersion,
      "io.suzaku"            %% "boopickle"             % boopickleVersion,
      "io.chrisdavenport"    %% "keysemaphore"          % keySemaphoreVersion,
      "io.dropwizard.metrics" % "metrics-core"          % dropwizardVersion,
      "io.dropwizard.metrics" % "metrics-jvm"           % dropwizardVersion,
      "io.dropwizard.metrics" % "metrics-graphite"      % dropwizardVersion,
      "org.typelevel"        %% "munit-cats-effect"     % munitCatsEffectVersion % Test
    ),
    envVars ++= Map("ODB_BASE_URL" -> "https://lucuma-postgres-odb-dev.herokuapp.com"), // Used for local development
    buildInfoKeys         := Seq[BuildInfoKey](
      scalaVersion,
      sbtVersion,
      git.gitHeadCommit,
      "buildDateTime" -> System.currentTimeMillis(),
      ocslibHash,
      ocsGitHash,
      ocsGitBranch,
      ocsGitDescribe,
      ocsLocal
    ),
    // Name of the launch script
    executableScriptName     := "itc-service",
    dockerExposedPorts ++= Seq(6060),
    // Add the ocslib jars to the distribution
    Universal / mappings ++= {
      val dir = baseDirectory.value / "ocslib"
      (dir ** AllPassFilter).pair(relativeTo(dir.getParentFile))
    },
    // The heap needs to be a lot smaller than the dyno size. This may be
    // because the JVM tricks to load the 367M of old itc jar files increases the
    // `metaspace` size by that amount. It's a nice theory, at least.
    lucumaDockerHeapSubtract := 400
  )

lazy val itcClient = crossProject(JVMPlatform, JSPlatform)
  .in(file("itc/client"))
  .dependsOn(itcModel)
  .settings(itcCommonSettings)
  .settings(
    name := "lucuma-itc-client",
    libraryDependencies ++= Seq(
      "edu.gemini"    %%% "lucuma-core"       % lucumaCoreVersion,
      "org.typelevel" %%% "cats-core"         % catsVersion,
      "org.typelevel" %%% "cats-effect"       % catsEffectVersion,
      "org.http4s"    %%% "http4s-circe"      % http4sVersion,
      "org.http4s"    %%% "http4s-dsl"        % http4sVersion,
      "io.circe"      %%% "circe-literal"     % circeVersion,
      "edu.gemini"    %%% "clue-model"        % clueVersion,
      "edu.gemini"    %%% "clue-http4s"       % clueVersion,
      "edu.gemini"    %%% "clue-core"         % clueVersion,
      "io.circe"      %%% "circe-generic"     % circeVersion,
      "org.tpolecat"  %%% "natchez-http4s"    % natchezHttp4sVersion,
      "org.typelevel" %%% "spire"             % spireVersion,
      "org.typelevel" %%% "spire-extras"      % spireVersion,
      "org.typelevel" %%% "kittens"           % kittensVersion,
      "org.typelevel" %%% "munit-cats-effect" % munitCatsEffectVersion % Test,
      "com.lihaoyi"   %%% "pprint"            % pprintVersion          % Test
    )
  )

lazy val itcBenchmark = project
  .in(file("itc/benchmarks"))
  .enablePlugins(JmhPlugin, NoPublishPlugin)
  .dependsOn(itcService)
  .settings(
    libraryDependencies ++= Seq(
      "org.openjdk.jmh" % "jmh-core"                 % jmhVersion,
      "org.openjdk.jmh" % "jmh-generator-annprocess" % jmhVersion
    ),
    // Add project root system property for benchmarks
    fork       := false,
    Jmh / fork := false,
    javaOptions += s"-Dproject.root=${(ThisBuild / baseDirectory).value}",
    Jmh / javaOptions += s"-Dproject.root=${(ThisBuild / baseDirectory).value}"
  )

lazy val itcTestkit = crossProject(JVMPlatform, JSPlatform)
  .crossType(CrossType.Pure)
  .in(file("itc/testkit"))
  .dependsOn(itcClient)
  .settings(itcCommonSettings)
  .settings(
    name := "lucuma-itc-testkit",
    libraryDependencies ++= Seq(
      "edu.gemini"        %%% "lucuma-core-testkit" % lucumaCoreVersion,
      "org.typelevel"     %%% "cats-testkit"        % catsVersion,
      "dev.optics"        %%% "monocle-law"         % monocleVersion,
      "org.typelevel"     %%% "spire-laws"          % spireVersion,
      "eu.timepit"        %%% "refined-scalacheck"  % refinedVersion,
      "io.circe"          %%% "circe-testing"       % circeVersion,
      "io.chrisdavenport" %%% "cats-scalacheck"     % catsScalacheckVersion
    )
  )

lazy val itcTests = project
  .in(file("itc/tests"))
  .enablePlugins(NoPublishPlugin)
  .dependsOn(itcService, itcClient.jvm, itcTestkit.jvm)
  .settings(
    name := "lucuma-itc-tests",
    libraryDependencies ++= Seq(
      "org.typelevel" %%% "munit-cats-effect"      % munitCatsEffectVersion     % Test,
      "com.lihaoyi"   %%% "pprint"                 % pprintVersion              % Test,
      "org.http4s"     %% "http4s-jdk-http-client" % http4sJdkHttpClientVersion % Test,
      "org.typelevel" %%% "log4cats-slf4j"         % log4catsVersion            % Test,
      "org.scalameta" %%% "munit"                  % munitVersion               % Test,
      "org.typelevel" %%% "discipline-munit"       % munitDisciplineVersion     % Test
    )
  )

lazy val itcLegacyTests = project
  .in(file("itc/legacy-tests"))
  .enablePlugins(NoPublishPlugin)
  .dependsOn(itcService, itcClient.jvm, itcTestkit.jvm)
  .settings(
    name := "lucuma-itc-legacy-tests",
    // Skip legacy tests unless explicitly enabled
    Test / test := {
      if (sys.env.get("RUN_LEGACY_TESTS").contains("true")) {
        (Test / test).value
      } else {
        streams.value.log.info("Skipping ITC legacy tests (set RUN_LEGACY_TESTS=true to enable)")
        ()
      }
    },
    libraryDependencies ++= Seq(
      "org.typelevel" %%% "munit-cats-effect"      % munitCatsEffectVersion     % Test,
      "com.lihaoyi"   %%% "pprint"                 % pprintVersion              % Test,
      "org.http4s"     %% "http4s-jdk-http-client" % http4sJdkHttpClientVersion % Test,
      "org.typelevel" %%% "log4cats-slf4j"         % log4catsVersion            % Test,
      "org.scalameta" %%% "munit"                  % munitVersion               % Test,
      "org.typelevel" %%% "discipline-munit"       % munitDisciplineVersion     % Test
    )
  )

// START ODB

lazy val schema =
  crossProject(JVMPlatform, JSPlatform)
    .crossType(CrossType.Pure)
    .dependsOn(ssoFrontendClient)
    .in(file("modules/schema"))
    .settings(
      name := "lucuma-odb-schema",
      libraryDependencies ++= Seq(
        "io.circe"      %%% "circe-parser"               % circeVersion,
        "io.circe"      %%% "circe-literal"              % circeVersion,
        "io.circe"      %%% "circe-refined"              % circeRefinedVersion,
        "edu.gemini"    %%% "lucuma-core"                % lucumaCoreVersion,
        "io.circe"      %%% "circe-testing"              % circeVersion           % Test,
        "edu.gemini"    %%% "lucuma-core-testkit"        % lucumaCoreVersion      % Test,
        "org.scalameta" %%% "munit"                      % munitVersion           % Test,
        "org.scalameta" %%% "munit-scalacheck"           % munitScalacheckVersion % Test,
        "org.typelevel" %%% "discipline-munit"           % munitDisciplineVersion % Test
      )
    )

lazy val binding = project
  .in(file("modules/binding"))
  .dependsOn(schema.jvm)
  .settings(
    name := "lucuma-odb-binding",
    tlVersionIntroduced := Map("3" -> "0.19.3"),
    libraryDependencies ++= Seq(
      "edu.gemini"    %% "lucuma-core"        % lucumaCoreVersion,
      "org.typelevel" %% "grackle-core"       % grackleVersion,
      "org.scalameta" %% "munit"              % munitVersion           % Test,
    )
  )

lazy val sequence = project
  .in(file("modules/sequence"))
  .dependsOn(schema.jvm, itcClient.jvm, itcTestkit.jvm)
  .enablePlugins(NoPublishPlugin)
  .settings(
    name := "lucuma-odb-sequence",
    libraryDependencies ++= Seq(
      "org.scalameta" %% "munit"              % munitVersion           % Test,
      "org.scalameta" %% "munit-scalacheck"   % munitScalacheckVersion % Test,
      "org.typelevel" %% "discipline-munit"   % munitDisciplineVersion % Test
    )
  )

lazy val smartgcal = project
  .in(file("modules/smartgcal"))
  .enablePlugins(NoPublishPlugin)
  .settings(
    name := "lucuma-odb-smartgcal",
    libraryDependencies ++= Seq(
      "org.typelevel" %% "cats-parse"          % catsParseVersion,
      "co.fs2"        %% "fs2-core"            % fs2Version,
      "co.fs2"        %% "fs2-io"              % fs2Version,
      "edu.gemini"    %% "lucuma-core"         % lucumaCoreVersion,
      "edu.gemini"    %% "lucuma-core-testkit" % lucumaCoreVersion      % Test,
      "org.scalameta" %% "munit"               % munitVersion           % Test,
      "org.scalameta" %% "munit-scalacheck"    % munitScalacheckVersion % Test,
      "org.typelevel" %% "discipline-munit"    % munitDisciplineVersion % Test
    )
  )

lazy val service = project
  .in(file("modules/service"))
  .dependsOn(binding, phase0, sequence, smartgcal, ssoFrontendClient.jvm, ssoBackendClient)
  .enablePlugins(NoPublishPlugin, LucumaDockerPlugin, JavaAppPackaging, BuildInfoPlugin)
  .settings(buildInfoSettings)
  .settings(
    name                        := "lucuma-odb-service",
    projectDependencyArtifacts  := (Compile / dependencyClasspathAsJars).value,
    libraryDependencies ++= Seq(
      "ch.qos.logback"            % "logback-classic"                    % logbackVersion,
      "com.monovore"             %% "decline-effect"                     % declineVersion,
      "com.monovore"             %% "decline"                            % declineVersion,
      "io.laserdisc"             %% "fs2-aws-s3"                         % fs2AwsVersion,
      "org.typelevel"            %% "grackle-skunk"                      % grackleVersion,
      "edu.gemini"               %% "lucuma-catalog"                     % lucumaCoreVersion,
      "edu.gemini"               %% "lucuma-horizons"                    % lucumaCoreVersion,
      "edu.gemini"               %% "lucuma-ags"                         % lucumaCoreVersion,
      "edu.gemini"               %% "lucuma-graphql-routes"              % lucumaGraphQLRoutesVersion,
      "is.cir"                   %% "ciris"                              % cirisVersion,
      "is.cir"                   %% "ciris-refined"                      % cirisVersion,
      "org.flywaydb"              % "flyway-core"                        % flywayVersion,
      "org.http4s"               %% "http4s-blaze-server"                % http4sBlazeVersion,
      "org.http4s"               %% "http4s-ember-client"                % http4sEmberVersion,
      "org.postgresql"            % "postgresql"                         % postgresVersion,
      "org.tpolecat"             %% "natchez-honeycomb"                  % natchezVersion,
      "org.tpolecat"             %% "natchez-http4s"                     % natchezHttp4sVersion,
      "org.tpolecat"             %% "natchez-log"                        % natchezVersion,
      "org.tpolecat"             %% "natchez-noop"                       % natchezVersion,
      "org.tpolecat"             %% "skunk-core"                         % skunkVersion,
      "org.tpolecat"             %% "skunk-circe"                        % skunkVersion,
      "com.lihaoyi"              %% "pprint"                             % pprintVersion,
      "com.dimafeng"             %% "testcontainers-scala-munit"         % testcontainersScalaVersion % Test,
      "com.dimafeng"             %% "testcontainers-scala-localstack-v2" % testcontainersScalaVersion % Test,
      "com.dimafeng"             %% "testcontainers-scala-postgresql"    % testcontainersScalaVersion % Test,
      // testcontainers-scala-localstack-v2 requires both v1 and v2 of the aws sdk
      "io.circe"                 %% "circe-testing"                      % circeVersion               % Test,
      "com.amazonaws"             % "aws-java-sdk-core"                  % awsJavaSdkVersion          % Test,
      "edu.gemini"               %% "clue-http4s"                        % clueVersion                % Test,
      "org.scalameta"            %% "munit"                              % munitVersion               % Test,
      "org.scalameta"            %% "munit-diff"                         % munitVersion               % Test,
      "org.scalameta"            %% "munit-scalacheck"                   % munitScalacheckVersion     % Test,
      "org.typelevel"            %% "discipline-munit"                   % munitDisciplineVersion     % Test,
      "edu.gemini"               %% "lucuma-catalog-testkit"             % lucumaCoreVersion          % Test,
      "edu.gemini"               %% "lucuma-core-testkit"                % lucumaCoreVersion          % Test,
      "org.http4s"               %% "http4s-jdk-http-client"             % http4sJdkHttpClientVersion % Test,
      "org.typelevel"            %% "cats-time"                          % catsTimeVersion,
      "org.typelevel"            %% "log4cats-slf4j"                     % log4catsVersion,
      "org.typelevel"            %% "munit-cats-effect"                  % munitCatsEffectVersion % Test,
      "org.typelevel"            %% "paiges-core"                        % paigesVersion,
      "com.github.vertical-blank" % "sql-formatter"                      % "2.0.5"
    ),
    reStart / envVars += "PORT" -> "8082",
    reStartArgs += "serve",
    description                     := "Lucuma ODB Service",
    // Add command line parameters
    bashScriptExtraDefines += """set -- -Dfile.encoding=UTF-8 serve""",
    // Name of the launch script
    executableScriptName            := "lucuma-odb-service",
    dockerExposedPorts ++= Seq(8082)
  )

lazy val obscalc = project
  .in(file("modules/obscalc"))
  .dependsOn(service)
  .enablePlugins(NoPublishPlugin, LucumaDockerPlugin, JavaAppPackaging)
  .settings(
    name                        := "obscalc-service",
    projectDependencyArtifacts  := (Compile / dependencyClasspathAsJars).value,
    reStart / envVars += "PORT" -> "8082",
    description                     := "Lucuma ODB ObsCalc Service",
    // Add command line parameters
    bashScriptExtraDefines += """set -- -Dfile.encoding=UTF-8""",
    // Name of the launch script
    executableScriptName            := "lucuma-odb-obscalc-service",
    dockerExposedPorts ++= Seq(8082)
  )

lazy val calibrations = project
  .in(file("modules/calibrations"))
  .dependsOn(service)
  .enablePlugins(NoPublishPlugin, LucumaDockerPlugin, JavaAppPackaging)
  .settings(
    name                        := "calibrations-service",
    projectDependencyArtifacts  := (Compile / dependencyClasspathAsJars).value,
    reStart / envVars += "PORT" -> "8082",
    description                     := "Lucuma ODB Calibrations Service",
    // Add command line parameters
    bashScriptExtraDefines += """set -- -Dfile.encoding=UTF-8""",
    // Name of the launch script
    executableScriptName            := "lucuma-odb-calibrations-service",
    dockerExposedPorts ++= Seq(8082)
  )

lazy val phase0 = project
  .in(file("modules/phase0"))
  .enablePlugins(NoPublishPlugin)
  .settings(
    name := "lucuma-odb-phase0",
    libraryDependencies ++= Seq(
      "org.typelevel" %% "cats-parse"          % catsParseVersion,
      "co.fs2"        %% "fs2-core"            % fs2Version,
      "co.fs2"        %% "fs2-io"              % fs2Version,
      "edu.gemini"    %% "lucuma-core"         % lucumaCoreVersion,
      "edu.gemini"    %% "lucuma-core-testkit" % lucumaCoreVersion      % Test,
      "org.scalameta" %% "munit"               % munitVersion           % Test,
      "org.scalameta" %% "munit-scalacheck"    % munitScalacheckVersion % Test,
      // "org.typelevel" %% "munit-cats-effect-3" % munitCatsEffectVersion % Test,
      "org.typelevel" %% "munit-cats-effect"   % munitCatsEffectVersion % Test,
      "org.typelevel" %% "discipline-munit"    % munitDisciplineVersion % Test
    )
  )<|MERGE_RESOLUTION|>--- conflicted
+++ resolved
@@ -29,11 +29,7 @@
 val kittensVersion             = "3.5.0"
 val logbackVersion             = "1.5.19"
 val log4catsVersion            = "2.7.1"
-<<<<<<< HEAD
-val lucumaCoreVersion          = "0.151.0-6-69641c8-20251028T232126Z-SNAPSHOT"// "0.151.0"
-=======
-val lucumaCoreVersion          = "0.152.0"
->>>>>>> 5eab3d27
+val lucumaCoreVersion          = "0.153.0"
 val lucumaGraphQLRoutesVersion = "0.11.3"
 val monocleVersion             = "3.3.0"
 val munitVersion               = "1.2.0"
