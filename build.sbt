import NativePackagerHelper._

// Please keep in alphabetical order
val awsJavaSdkVersion          = "1.12.792"
val boopickleVersion           = "1.5.0"
val bouncycastleVersion        = "1.70"
val catsEffectVersion          = "3.6.3"
val catsParseVersion           = "1.1.0"
val catsScalacheckVersion      = "0.3.2"
val catsTimeVersion            = "0.6.0"
val catsVersion                = "2.13.0"
val circeVersion               = "0.14.15"
val circeRefinedVersion        = "0.15.1"
val cirisVersion               = "3.11.1"
val clueVersion                = "0.49.0"
val declineVersion             = "2.5.0"
val dropwizardVersion          = "4.2.37"
val flywayVersion              = "9.22.3"
val fs2AwsVersion              = "6.2.0"
val fs2Version                 = "3.12.2"
val grackleVersion             = "0.25.0"
val http4sVersion              = "0.23.32"
val http4sBlazeVersion         = "0.23.17"
val http4sEmberVersion         = "0.23.32"
val http4sJdkHttpClientVersion = "0.10.0"
val jmhVersion                 = "1.37"
val jwtVersion                 = "11.0.3"
val keySemaphoreVersion        = "0.3.0-M1"
val kittensVersion             = "3.5.0"
val logbackVersion             = "1.5.19"
val log4catsVersion            = "2.7.1"
<<<<<<< HEAD
val lucumaCoreVersion          = "0.153.0"
=======
val lucumaCoreVersion          = "0.152.1"
>>>>>>> e51071f4
val lucumaGraphQLRoutesVersion = "0.11.3"
val monocleVersion             = "3.3.0"
val munitVersion               = "1.2.0"
val munitCatsEffectVersion     = "2.1.0"   // check test output if you attempt to update this
val munitDisciplineVersion     = "2.0.0"   // check test output if you attempt to update this
val munitScalacheckVersion     = "1.2.0"   // check test output if you attempt to update this
val natchezHttp4sVersion       = "0.6.1"
val natchezVersion             = "0.3.7"
val paigesVersion              = "0.4.4"
val postgresVersion            = "42.7.8"
val pprintVersion              = "0.9.4"
val redis4CatsVersion          = "2.0.1"
val refinedVersion             = "0.11.3"
val skunkVersion               = "0.6.4"
val spireVersion               = "0.18.0"
val slf4jVersion               = "2.0.17"
val testcontainersScalaVersion = "0.43.0" // check test output if you attempt to update this
val weaverVersion              = "0.8.4"

ThisBuild / tlBaseVersion      := "0.52"
ThisBuild / scalaVersion       := "3.7.3"
ThisBuild / crossScalaVersions := Seq("3.7.3")
ThisBuild / scalacOptions     ++= Seq("-Xmax-inlines", "50") // Hash derivation fails with default of 32

ThisBuild / Test / fork              := false
ThisBuild / Test / parallelExecution := false

ThisBuild / watchOnTermination := { (action, cmd, times, state) =>
  val projNames = cmd
    .split(";")
    .flatMap(
      Some(_)
        .filter(_.contains("/reStart"))
        .flatMap(_.trim.split("/reStart") match {
          case Array(projName) => Some(projName)
          case _               => None
        })
    )
  projNames.foldLeft(state) { (acc, projName) =>
    val projRef = ProjectRef((ThisBuild / baseDirectory).value, projName)
    Project.extract(state).runTask(projRef / reStop, state)._1
  }
}

val herokuToken = "HEROKU_API_KEY" -> "${{ secrets.HEROKU_API_KEY }}"
ThisBuild / githubWorkflowEnv += herokuToken

ThisBuild / githubWorkflowSbtCommand := "sbt -v -J-Xmx6g"

ThisBuild / githubWorkflowBuildPreamble ~= { steps =>
  Seq(
    WorkflowStep.Run(List("chmod 600 test-cert/server.key"), name = Some("Set up cert permissions (1)")),
    WorkflowStep.Run(List("sudo chown 999 test-cert/server.key"), name = Some("Set up cert permissions (2)")),
  ) ++ steps
}

// ThisBuild / githubWorkflowBuildPreamble +=
//   WorkflowStep.Use(
//     UseRef.Public("gemini-hlsw", "migration-validator-action", "main"),
//     name = Some("Validate Migrations"),
//     params = Map("path" -> "modules/service/src/main/resources/db/migration/"),
//     cond = Some("github.event_name == 'pull_request'  && matrix.shard == '1'")
//   )

ThisBuild / githubWorkflowBuildPreamble +=
  WorkflowStep.Use(
    UseRef.Public("kamilkisiela", "graphql-inspector", "master"),
    name = Some("Validate ODB GraphQL schema changes"),
    params =
      Map(
        "name"          -> "Validate ODB Public API",
        "schema"        -> "main:modules/schema/src/main/resources/lucuma/odb/graphql/OdbSchema.graphql",
        "approve-label" -> "expected-breaking-change"
      ),
    cond = Some("github.event_name == 'pull_request' && matrix.shard == '1'")
  )

ThisBuild / githubWorkflowBuildPreamble +=
  WorkflowStep.Use(
    UseRef.Public("kamilkisiela", "graphql-inspector", "master"),
    name = Some("Validate ITC GraphQL schema changes"),
    params =
      Map(
        "name"          -> "Validate ITC Public API",
        "schema"        -> "main:itc/service/src/main/resources/graphql/itc.graphql",
        "approve-label" -> "expected-breaking-change"
      ),
    cond = Some("github.event_name == 'pull_request' && matrix.shard == '2'")
  )

val nTestJobShards = 8

ThisBuild / githubWorkflowBuildMatrixAdditions += (
  "shard" -> ((0 to (nTestJobShards - 1)).map(_.toString).toList)
)
ThisBuild / githubWorkflowBuild ~= (_.map(step =>
  if (step.name.contains("Test"))
    step.withEnv(
      Map("TEST_SHARD_COUNT" -> nTestJobShards.toString(), "TEST_SHARD" -> "${{ matrix.shard }}")
    )
  else step
))

lazy val CheckoutFullWithLfs: WorkflowStep =
  WorkflowStep.Use(
    UseRef.Public("actions", "checkout", "v4"),
    name = Some("Checkout current branch (full)"),
    params = Map("fetch-depth" -> "0", "lfs" -> "true")
  )

ThisBuild / githubWorkflowJobSetup := {
  List(CheckoutFullWithLfs) :::
    WorkflowStep.SetupSbt ::
    WorkflowStep.SetupJava(githubWorkflowJavaVersions.value.toList) :::
    githubWorkflowGeneratedCacheSteps.value.toList
}

lazy val sbtDockerPublishLocal =
  WorkflowStep.Sbt(
    List(
      "clean",
      "ssoService/docker:publishLocal",
      "itcService/docker:publishLocal",
      "service/docker:publishLocal",
      "obscalc/docker:publishLocal",
      "calibrations/docker:publishLocal"
    ),
    name = Some("Build Docker images")
  )

lazy val systems: List[String] = List("sso", "itc", "odb")
lazy val appNames: Map[String, String] = Map(
  "sso" -> "${{ vars.HEROKU_SSO_APP_NAME || 'lucuma-sso' }}",
  "itc" -> "${{ vars.HEROKU_ITC_APP_NAME || 'itc' }}",
  "odb" -> "${{ vars.HEROKU_ODB_APP_NAME || 'lucuma-postgres-odb' }}"
)
lazy val procTypes: Map[String, List[String]] = Map(
  "sso" -> List("web"),
  "itc" -> List("web"),
  "odb" -> List("web", "obscalc", "calibration")
)
lazy val procTypeImageNames: Map[(String, String), String] = Map(
  ("sso", "web")           -> "lucuma-sso-service",
  ("itc", "web")           -> "lucuma-itc-service",
  ("odb", "web")           -> "lucuma-odb-service",
  ("odb", "obscalc")       -> "obscalc-service",
  ("odb", "calibration")   -> "calibrations-service"
)
lazy val environments: List[String] = List("dev", "staging", "production")
lazy val systemProcTypes: List[(String, String, String)] =
  for {
    system <- systems
    app    = appNames(system)
    proc   <- procTypes(system)
  } yield (system, app, proc)

lazy val herokuPush =
  WorkflowStep.Run(
    List(
      // Login
      "npm install -g heroku",
      "heroku container:login"
    ) ++
      systemProcTypes.flatMap { case (system, app, proc) =>
        val procImage: String = procTypeImageNames((system, proc))
        environments.flatMap( env =>
          List(
            s"docker tag noirlab/$procImage registry.heroku.com/$app-$env/$proc:$${{ github.sha }}",
            s"docker push registry.heroku.com/$app-$env/$proc:$${{ github.sha }}",
          )
        ) ++
        List( // Retag for easy release to dev
          s"docker tag noirlab/$procImage registry.heroku.com/$app-dev/$proc",
          s"docker push registry.heroku.com/$app-dev/$proc",
        )
      },
    name = Some("Push Docker images to Heroku")
  )

lazy val herokuRelease =
  WorkflowStep.Run(
    systems.map( system =>
      s"heroku container:release ${procTypes(system).mkString(" ")} -a ${appNames(system)}-dev -v"
    ),
    name = Some("Release dev app in Heroku")
  )

def imageShaEnvVar(system: String, proc: String): String =
  s"DOCKER_IMAGE_SHA_${system.toUpperCase}_${proc.toUpperCase}"

lazy val retrieveDockerImageShas = WorkflowStep.Run(
  systemProcTypes.map { case (system, app, proc) =>
    s"""echo "${imageShaEnvVar(system, proc)}=$$(docker inspect registry.heroku.com/$app-dev/$proc:$${{ github.sha }} --format={{.Id}})" >> $$GITHUB_ENV"""
  },
  name = Some("Get Docker image SHA")
)

def dockerImageShasObject(system: String): String = "{ " +
  procTypes(system).map ( proc =>
    s""""${proc}": "$${{ env.${imageShaEnvVar(system, proc)} }}""""
  ).mkString(", ") + " }"

lazy val recordDeploymentMetadata = WorkflowStep.Run(
  systems.flatMap( system =>
    List(
      s"""echo "Recording deployment $${{ github.sha }} for ${system.toUpperCase} to $${{ github.repository }}"""",
      s"""curl -s -X POST https://api.github.com/repos/$${{ github.repository }}/deployments -H "Authorization: Bearer $${{ secrets.GITHUB_TOKEN }}" -H "Accept: application/vnd.github+json" -d '{ "ref": "$${{ github.sha }}", "environment": "development", "description": "${system.toUpperCase} deployment to dev", "auto_merge": false, "required_contexts": [], "task": "deploy:${system.toUpperCase}", "payload": { "docker_image_shas": ${dockerImageShasObject(system)} } }' """
    )
  ),
  name = Some("Record deployment in GHA")
)

val mainCond                 = "github.ref == 'refs/heads/main'"
val geminiRepoCond           = "startsWith(github.repository, 'gemini')"
def allConds(conds: String*) = conds.mkString("(", " && ", ")")

ThisBuild / githubWorkflowAddedJobs ++= Seq(
  WorkflowJob(
    "deploy",
    "Build and publish Docker images / Deploy to Heroku",
    githubWorkflowJobSetup.value.toList :::
      sbtDockerPublishLocal ::
      herokuPush ::
      herokuRelease ::
      retrieveDockerImageShas ::
      recordDeploymentMetadata ::
      Nil,
    scalas = List(scalaVersion.value),
    javas = githubWorkflowJavaVersions.value.toList.take(1),
    cond = Some(allConds(mainCond, geminiRepoCond))
  )
)

lazy val buildInfoSettings = Seq(
  buildInfoKeys         := Seq[BuildInfoKey](
      scalaVersion,
      sbtVersion,
      git.gitHeadCommit,
      "buildDateTime"       -> System.currentTimeMillis()
    )
)

// START SSO

lazy val ssoFrontendClient =
  crossProject(JVMPlatform, JSPlatform)
    .crossType(CrossType.Pure)
    .in(file("modules/sso-frontend-client"))
    .settings(
      name := "lucuma-sso-frontend-client",
      libraryDependencies ++= Seq(
        "io.circe"      %%% "circe-core"          % circeVersion,
        "io.circe"      %%% "circe-generic"       % circeVersion,
        "io.circe"      %%% "circe-parser"        % circeVersion,
        "io.circe"      %%% "circe-refined"       % circeRefinedVersion,
        "edu.gemini"    %%% "lucuma-core"         % lucumaCoreVersion,
        "edu.gemini"    %%% "lucuma-core-testkit" % lucumaCoreVersion,
        "org.scalameta" %%% "munit"               % munitVersion % Test,
        "org.typelevel" %%% "discipline-munit"    % munitDisciplineVersion  % Test,
      )
    )

lazy val ssoBackendClient = project
  .in(file("modules/sso-backend-client"))
  .dependsOn(ssoFrontendClient.jvm)
  .settings(
    name := "lucuma-sso-backend-client",
    libraryDependencies ++= Seq(
      "com.github.jwt-scala" %% "jwt-circe"          % jwtVersion,
      "org.bouncycastle"      % "bcpkix-jdk15on"     % bouncycastleVersion,
      "org.bouncycastle"      % "bcpg-jdk15on"       % bouncycastleVersion,
      "org.http4s"           %% "http4s-core"        % http4sEmberVersion,
      "org.http4s"           %% "http4s-client"      % http4sEmberVersion,
      "org.http4s"           %% "http4s-dsl"         % http4sEmberVersion,
      "org.tpolecat"         %% "natchez-core"       % natchezVersion,
      "org.typelevel"        %% "log4cats-core"      % log4catsVersion
    )
  )

lazy val ssoService = project
  .in(file("modules/sso-service"))
  .dependsOn(ssoBackendClient)
  .enablePlugins(NoPublishPlugin, LucumaDockerPlugin, JavaAppPackaging, BuildInfoPlugin)
  .settings(buildInfoSettings)
  .settings(
    name := "lucuma-sso-service",
    libraryDependencies ++= Seq(
      "org.typelevel"       %% "grackle-skunk"           % grackleVersion,
      "org.tpolecat"        %% "skunk-core"              % skunkVersion,
      "org.tpolecat"        %% "skunk-circe"             % skunkVersion,
      "org.flywaydb"         % "flyway-core"             % flywayVersion,
      "org.postgresql"       % "postgresql"              % postgresVersion,
      "org.http4s"          %% "http4s-blaze-server"     % http4sBlazeVersion,
      "org.http4s"          %% "http4s-ember-client"     % http4sEmberVersion,
      "org.http4s"          %% "http4s-circe"            % http4sEmberVersion,
      "org.http4s"          %% "http4s-dsl"              % http4sEmberVersion,
      "is.cir"              %% "ciris"                   % cirisVersion,
      "com.monovore"        %% "decline-effect"          % declineVersion,
      "org.typelevel"       %% "log4cats-slf4j"          % log4catsVersion,
      "ch.qos.logback"       % "logback-classic"         % logbackVersion,
      "io.circe"            %% "circe-generic"           % circeVersion,
      "org.tpolecat"        %% "natchez-honeycomb"       % natchezVersion,
      "org.tpolecat"        %% "natchez-http4s"          % natchezHttp4sVersion,
      "org.tpolecat"        %% "natchez-log"             % natchezVersion,
      "edu.gemini"          %% "lucuma-graphql-routes" % lucumaGraphQLRoutesVersion,
      "io.circe"            %% "circe-literal"         % circeVersion  % Test,
      "com.disneystreaming" %% "weaver-cats"           % weaverVersion % Test,
      "com.disneystreaming" %% "weaver-scalacheck"     % weaverVersion % Test
    ),
    testFrameworks += new TestFramework("weaver.framework.CatsEffect"),
    reStart / envVars += "PORT" -> "8082",
    reStartArgs       += "serve",
    description                     := "Lucuma SSO Service",
    // Name of the launch script
    executableScriptName            := "lucuma-sso-service",
    dockerExposedPorts ++= Seq(8082),
    // Truncate DYNO on first dot. For web dyno, execute "serve", otherwise execute whatever the dyno type is (eg: "create-service-user" or "create-jwt").
    bashScriptExtraDefines += """DYNO_TYPE=${DYNO%%.*}; if [[ "$DYNO_TYPE" == "web" ]]; then set -- serve; else set; set -- $DYNO_TYPE $1 $2; fi"""
  )

lazy val ssoBackendExample = project
  .in(file("modules/sso-backend-example"))
  .enablePlugins(NoPublishPlugin)
  .dependsOn(ssoBackendClient)
  .settings(
    name := "lucuma-sso-backend-example",
    libraryDependencies ++= Seq(
      "is.cir"       %% "ciris"               % cirisVersion,
      "org.http4s"   %% "http4s-ember-client" % http4sEmberVersion,
      "org.http4s"   %% "http4s-ember-server" % http4sEmberVersion,
      "org.slf4j"    %  "slf4j-simple"        % slf4jVersion,
      "org.tpolecat" %% "natchez-http4s"      % natchezHttp4sVersion,
      "org.tpolecat" %% "natchez-honeycomb"   % natchezVersion,
    )
  )

// START ITC

lazy val itcCommonSettings = lucumaGlobalSettings ++ Seq(
  Test / parallelExecution := false // tests run fine in parallel but output is nicer this way
)

// Basic ITC model classes
lazy val itcModel = crossProject(JVMPlatform, JSPlatform)
  .crossType(CrossType.Pure)
  .in(file("itc/model"))
  .settings(itcCommonSettings)
  .settings(
    name := "lucuma-itc",
    libraryDependencies ++= Seq(
      "io.circe"      %%% "circe-generic" % circeVersion,
      "io.circe"      %%% "circe-refined" % circeRefinedVersion,
      "org.typelevel" %%% "cats-core"     % catsVersion,
      "edu.gemini"    %%% "lucuma-core"   % lucumaCoreVersion,
      "eu.timepit"    %%% "refined"       % refinedVersion,
      "eu.timepit"    %%% "refined-cats"  % refinedVersion,
      "org.typelevel" %%% "kittens"       % kittensVersion
    )
  )

lazy val ocslibHash = taskKey[String]("hash of ocslib and graphql schema")
ThisBuild / ocslibHash / fileInputs += (itcService / baseDirectory).value.toGlob / "ocslib" / "*.jar"
ThisBuild / ocslibHash / fileInputs += (itcService / Compile / resourceDirectory).value.toGlob / "graphql" / "*.graphql"
ThisBuild / ocslibHash := {
  val jarFiles      = ocslibHash.inputFiles.filter(_.toString.endsWith(".jar")).sorted.map(_.toFile)
  val schemaFiles   =
    ocslibHash.inputFiles.filter(_.toString.endsWith(".graphql")).sorted.map(_.toFile)
  val allFiles      = jarFiles ++ schemaFiles
  val hashes        = allFiles.map(Hash(_))
  val describe      = ocsGitDescribe.value
  val combinedInput = hashes.toArray.flatten ++ describe.getBytes("UTF-8")

  Hash.toHex(Hash(combinedInput))
}

// OCS build info parsing
lazy val ocsBuildInfo   = taskKey[(String, String, String, Boolean)]("OCS build info")
lazy val ocsGitHash     = taskKey[String]("ocs git hash")
lazy val ocsGitBranch   = taskKey[String]("ocs git branch")
lazy val ocsGitDescribe = taskKey[String]("ocs git describe")
lazy val ocsLocal       = taskKey[Boolean]("ocs local changes")

ThisBuild / ocsBuildInfo := {
  import scala.util.matching.*

  val buildInfoFile = (itcService / baseDirectory).value / "ocslib" / "build-info.json"
  val content       = IO.read(buildInfoFile)

  def extractField(pattern: Regex, fieldName: String): String =
    pattern.findFirstMatchIn(content) match {
      case Some(m) => m.group(1)
      case None    => throw new RuntimeException(s"$fieldName not found in build-info.json")
    }

  val gitHash     = extractField(""""ocs_git_hash":\s*"([^"]+)"""".r, "ocs_git_hash")
  val gitBranch   = extractField(""""ocs_git_branch":\s*"([^"]+)"""".r, "ocs_git_branch")
  val gitDescribe = extractField(""""ocs_git_describe":\s*"([^"]+)"""".r, "ocs_git_describe")
  val local       = extractField(""""local":\s*(true|false)""".r, "local").toBoolean

  (gitHash, gitBranch, gitDescribe, local)
}

ThisBuild / ocsGitHash     := ocsBuildInfo.value._1
ThisBuild / ocsGitBranch   := ocsBuildInfo.value._2
ThisBuild / ocsGitDescribe := ocsBuildInfo.value._3
ThisBuild / ocsLocal       := ocsBuildInfo.value._4

// Contains the grackle server
lazy val itcService = project
  .in(file("itc/service"))
  .dependsOn(itcModel.jvm, binding)
  .enablePlugins(BuildInfoPlugin, LucumaDockerPlugin, JavaServerAppPackaging)
  .settings(itcCommonSettings)
  .settings(
    name                  := "lucuma-itc-service",
    description              := "ITC Server",
    scalacOptions -= "-Vtype-diffs",
    reStart / javaOptions := Seq(
      "-Dcats.effect.stackTracing=DISABLED",
      "-Dcats.effect.tracing.mode=none"
    ),
    libraryDependencies ++= Seq(
      "org.typelevel"        %% "grackle-core"          % grackleVersion,
      "org.typelevel"        %% "grackle-generic"       % grackleVersion,
      "org.typelevel"        %% "grackle-circe"         % grackleVersion,
      "edu.gemini"           %% "lucuma-graphql-routes" % lucumaGraphQLRoutesVersion,
      "org.tpolecat"         %% "natchez-honeycomb"     % natchezVersion,
      "org.tpolecat"         %% "natchez-log"           % natchezVersion,
      "org.tpolecat"         %% "natchez-http4s"        % natchezHttp4sVersion,
      "co.fs2"               %% "fs2-core"              % fs2Version,
      "edu.gemini"           %% "lucuma-core"           % lucumaCoreVersion,
      "org.typelevel"        %% "cats-core"             % catsVersion,
      "org.typelevel"        %% "cats-effect"           % catsEffectVersion,
      "is.cir"               %% "ciris"                 % cirisVersion,
      "org.typelevel"        %% "log4cats-slf4j"        % log4catsVersion,
      "org.slf4j"             % "slf4j-simple"          % slf4jVersion,
      "org.http4s"           %% "http4s-core"           % http4sVersion,
      "org.http4s"           %% "http4s-ember-server"   % http4sVersion,
      "org.http4s"           %% "http4s-ember-client"   % http4sVersion,
      "eu.timepit"           %% "refined"               % refinedVersion,
      "eu.timepit"           %% "refined-cats"          % refinedVersion,
      "dev.profunktor"       %% "redis4cats-effects"    % redis4CatsVersion,
      "dev.profunktor"       %% "redis4cats-log4cats"   % redis4CatsVersion,
      "com.lihaoyi"          %% "pprint"                % pprintVersion,
      "io.suzaku"            %% "boopickle"             % boopickleVersion,
      "io.chrisdavenport"    %% "keysemaphore"          % keySemaphoreVersion,
      "io.dropwizard.metrics" % "metrics-core"          % dropwizardVersion,
      "io.dropwizard.metrics" % "metrics-jvm"           % dropwizardVersion,
      "io.dropwizard.metrics" % "metrics-graphite"      % dropwizardVersion,
      "org.typelevel"        %% "munit-cats-effect"     % munitCatsEffectVersion % Test
    ),
    envVars ++= Map("ODB_BASE_URL" -> "https://lucuma-postgres-odb-dev.herokuapp.com"), // Used for local development
    buildInfoKeys         := Seq[BuildInfoKey](
      scalaVersion,
      sbtVersion,
      git.gitHeadCommit,
      "buildDateTime" -> System.currentTimeMillis(),
      ocslibHash,
      ocsGitHash,
      ocsGitBranch,
      ocsGitDescribe,
      ocsLocal
    ),
    // Name of the launch script
    executableScriptName     := "itc-service",
    dockerExposedPorts ++= Seq(6060),
    // Add the ocslib jars to the distribution
    Universal / mappings ++= {
      val dir = baseDirectory.value / "ocslib"
      (dir ** AllPassFilter).pair(relativeTo(dir.getParentFile))
    },
    // The heap needs to be a lot smaller than the dyno size. This may be
    // because the JVM tricks to load the 367M of old itc jar files increases the
    // `metaspace` size by that amount. It's a nice theory, at least.
    lucumaDockerHeapSubtract := 400
  )

lazy val itcClient = crossProject(JVMPlatform, JSPlatform)
  .in(file("itc/client"))
  .dependsOn(itcModel)
  .settings(itcCommonSettings)
  .settings(
    name := "lucuma-itc-client",
    libraryDependencies ++= Seq(
      "edu.gemini"    %%% "lucuma-core"       % lucumaCoreVersion,
      "org.typelevel" %%% "cats-core"         % catsVersion,
      "org.typelevel" %%% "cats-effect"       % catsEffectVersion,
      "org.http4s"    %%% "http4s-circe"      % http4sVersion,
      "org.http4s"    %%% "http4s-dsl"        % http4sVersion,
      "io.circe"      %%% "circe-literal"     % circeVersion,
      "edu.gemini"    %%% "clue-model"        % clueVersion,
      "edu.gemini"    %%% "clue-http4s"       % clueVersion,
      "edu.gemini"    %%% "clue-core"         % clueVersion,
      "io.circe"      %%% "circe-generic"     % circeVersion,
      "org.tpolecat"  %%% "natchez-http4s"    % natchezHttp4sVersion,
      "org.typelevel" %%% "spire"             % spireVersion,
      "org.typelevel" %%% "spire-extras"      % spireVersion,
      "org.typelevel" %%% "kittens"           % kittensVersion,
      "org.typelevel" %%% "munit-cats-effect" % munitCatsEffectVersion % Test,
      "com.lihaoyi"   %%% "pprint"            % pprintVersion          % Test
    )
  )

lazy val itcBenchmark = project
  .in(file("itc/benchmarks"))
  .enablePlugins(JmhPlugin, NoPublishPlugin)
  .dependsOn(itcService)
  .settings(
    libraryDependencies ++= Seq(
      "org.openjdk.jmh" % "jmh-core"                 % jmhVersion,
      "org.openjdk.jmh" % "jmh-generator-annprocess" % jmhVersion
    ),
    // Add project root system property for benchmarks
    fork       := false,
    Jmh / fork := false,
    javaOptions += s"-Dproject.root=${(ThisBuild / baseDirectory).value}",
    Jmh / javaOptions += s"-Dproject.root=${(ThisBuild / baseDirectory).value}"
  )

lazy val itcTestkit = crossProject(JVMPlatform, JSPlatform)
  .crossType(CrossType.Pure)
  .in(file("itc/testkit"))
  .dependsOn(itcClient)
  .settings(itcCommonSettings)
  .settings(
    name := "lucuma-itc-testkit",
    libraryDependencies ++= Seq(
      "edu.gemini"        %%% "lucuma-core-testkit" % lucumaCoreVersion,
      "org.typelevel"     %%% "cats-testkit"        % catsVersion,
      "dev.optics"        %%% "monocle-law"         % monocleVersion,
      "org.typelevel"     %%% "spire-laws"          % spireVersion,
      "eu.timepit"        %%% "refined-scalacheck"  % refinedVersion,
      "io.circe"          %%% "circe-testing"       % circeVersion,
      "io.chrisdavenport" %%% "cats-scalacheck"     % catsScalacheckVersion
    )
  )

lazy val itcTests = project
  .in(file("itc/tests"))
  .enablePlugins(NoPublishPlugin)
  .dependsOn(itcService, itcClient.jvm, itcTestkit.jvm)
  .settings(
    name := "lucuma-itc-tests",
    libraryDependencies ++= Seq(
      "org.typelevel" %%% "munit-cats-effect"      % munitCatsEffectVersion     % Test,
      "com.lihaoyi"   %%% "pprint"                 % pprintVersion              % Test,
      "org.http4s"     %% "http4s-jdk-http-client" % http4sJdkHttpClientVersion % Test,
      "org.typelevel" %%% "log4cats-slf4j"         % log4catsVersion            % Test,
      "org.scalameta" %%% "munit"                  % munitVersion               % Test,
      "org.typelevel" %%% "discipline-munit"       % munitDisciplineVersion     % Test
    )
  )

lazy val itcLegacyTests = project
  .in(file("itc/legacy-tests"))
  .enablePlugins(NoPublishPlugin)
  .dependsOn(itcService, itcClient.jvm, itcTestkit.jvm)
  .settings(
    name := "lucuma-itc-legacy-tests",
    // Skip legacy tests unless explicitly enabled
    Test / test := {
      if (sys.env.get("RUN_LEGACY_TESTS").contains("true")) {
        (Test / test).value
      } else {
        streams.value.log.info("Skipping ITC legacy tests (set RUN_LEGACY_TESTS=true to enable)")
        ()
      }
    },
    libraryDependencies ++= Seq(
      "org.typelevel" %%% "munit-cats-effect"      % munitCatsEffectVersion     % Test,
      "com.lihaoyi"   %%% "pprint"                 % pprintVersion              % Test,
      "org.http4s"     %% "http4s-jdk-http-client" % http4sJdkHttpClientVersion % Test,
      "org.typelevel" %%% "log4cats-slf4j"         % log4catsVersion            % Test,
      "org.scalameta" %%% "munit"                  % munitVersion               % Test,
      "org.typelevel" %%% "discipline-munit"       % munitDisciplineVersion     % Test
    )
  )

// START ODB

lazy val schema =
  crossProject(JVMPlatform, JSPlatform)
    .crossType(CrossType.Pure)
    .dependsOn(ssoFrontendClient)
    .in(file("modules/schema"))
    .settings(
      name := "lucuma-odb-schema",
      libraryDependencies ++= Seq(
        "io.circe"      %%% "circe-parser"               % circeVersion,
        "io.circe"      %%% "circe-literal"              % circeVersion,
        "io.circe"      %%% "circe-refined"              % circeRefinedVersion,
        "edu.gemini"    %%% "lucuma-core"                % lucumaCoreVersion,
        "io.circe"      %%% "circe-testing"              % circeVersion           % Test,
        "edu.gemini"    %%% "lucuma-core-testkit"        % lucumaCoreVersion      % Test,
        "org.scalameta" %%% "munit"                      % munitVersion           % Test,
        "org.scalameta" %%% "munit-scalacheck"           % munitScalacheckVersion % Test,
        "org.typelevel" %%% "discipline-munit"           % munitDisciplineVersion % Test
      )
    )

lazy val binding = project
  .in(file("modules/binding"))
  .dependsOn(schema.jvm)
  .settings(
    name := "lucuma-odb-binding",
    tlVersionIntroduced := Map("3" -> "0.19.3"),
    libraryDependencies ++= Seq(
      "edu.gemini"    %% "lucuma-core"        % lucumaCoreVersion,
      "org.typelevel" %% "grackle-core"       % grackleVersion,
      "org.scalameta" %% "munit"              % munitVersion           % Test,
    )
  )

lazy val sequence = project
  .in(file("modules/sequence"))
  .dependsOn(schema.jvm, itcClient.jvm, itcTestkit.jvm)
  .enablePlugins(NoPublishPlugin)
  .settings(
    name := "lucuma-odb-sequence",
    libraryDependencies ++= Seq(
      "org.scalameta" %% "munit"              % munitVersion           % Test,
      "org.scalameta" %% "munit-scalacheck"   % munitScalacheckVersion % Test,
      "org.typelevel" %% "discipline-munit"   % munitDisciplineVersion % Test
    )
  )

lazy val smartgcal = project
  .in(file("modules/smartgcal"))
  .enablePlugins(NoPublishPlugin)
  .settings(
    name := "lucuma-odb-smartgcal",
    libraryDependencies ++= Seq(
      "org.typelevel" %% "cats-parse"          % catsParseVersion,
      "co.fs2"        %% "fs2-core"            % fs2Version,
      "co.fs2"        %% "fs2-io"              % fs2Version,
      "edu.gemini"    %% "lucuma-core"         % lucumaCoreVersion,
      "edu.gemini"    %% "lucuma-core-testkit" % lucumaCoreVersion      % Test,
      "org.scalameta" %% "munit"               % munitVersion           % Test,
      "org.scalameta" %% "munit-scalacheck"    % munitScalacheckVersion % Test,
      "org.typelevel" %% "discipline-munit"    % munitDisciplineVersion % Test
    )
  )

lazy val service = project
  .in(file("modules/service"))
  .dependsOn(binding, phase0, sequence, smartgcal, ssoFrontendClient.jvm, ssoBackendClient)
  .enablePlugins(NoPublishPlugin, LucumaDockerPlugin, JavaAppPackaging, BuildInfoPlugin)
  .settings(buildInfoSettings)
  .settings(
    name                        := "lucuma-odb-service",
    projectDependencyArtifacts  := (Compile / dependencyClasspathAsJars).value,
    libraryDependencies ++= Seq(
      "ch.qos.logback"            % "logback-classic"                    % logbackVersion,
      "com.monovore"             %% "decline-effect"                     % declineVersion,
      "com.monovore"             %% "decline"                            % declineVersion,
      "io.laserdisc"             %% "fs2-aws-s3"                         % fs2AwsVersion,
      "org.typelevel"            %% "grackle-skunk"                      % grackleVersion,
      "edu.gemini"               %% "lucuma-catalog"                     % lucumaCoreVersion,
      "edu.gemini"               %% "lucuma-horizons"                    % lucumaCoreVersion,
      "edu.gemini"               %% "lucuma-ags"                         % lucumaCoreVersion,
      "edu.gemini"               %% "lucuma-graphql-routes"              % lucumaGraphQLRoutesVersion,
      "is.cir"                   %% "ciris"                              % cirisVersion,
      "is.cir"                   %% "ciris-refined"                      % cirisVersion,
      "org.flywaydb"              % "flyway-core"                        % flywayVersion,
      "org.http4s"               %% "http4s-blaze-server"                % http4sBlazeVersion,
      "org.http4s"               %% "http4s-ember-client"                % http4sEmberVersion,
      "org.postgresql"            % "postgresql"                         % postgresVersion,
      "org.tpolecat"             %% "natchez-honeycomb"                  % natchezVersion,
      "org.tpolecat"             %% "natchez-http4s"                     % natchezHttp4sVersion,
      "org.tpolecat"             %% "natchez-log"                        % natchezVersion,
      "org.tpolecat"             %% "natchez-noop"                       % natchezVersion,
      "org.tpolecat"             %% "skunk-core"                         % skunkVersion,
      "org.tpolecat"             %% "skunk-circe"                        % skunkVersion,
      "com.lihaoyi"              %% "pprint"                             % pprintVersion,
      "com.dimafeng"             %% "testcontainers-scala-munit"         % testcontainersScalaVersion % Test,
      "com.dimafeng"             %% "testcontainers-scala-localstack-v2" % testcontainersScalaVersion % Test,
      "com.dimafeng"             %% "testcontainers-scala-postgresql"    % testcontainersScalaVersion % Test,
      // testcontainers-scala-localstack-v2 requires both v1 and v2 of the aws sdk
      "io.circe"                 %% "circe-testing"                      % circeVersion               % Test,
      "com.amazonaws"             % "aws-java-sdk-core"                  % awsJavaSdkVersion          % Test,
      "edu.gemini"               %% "clue-http4s"                        % clueVersion                % Test,
      "org.scalameta"            %% "munit"                              % munitVersion               % Test,
      "org.scalameta"            %% "munit-diff"                         % munitVersion               % Test,
      "org.scalameta"            %% "munit-scalacheck"                   % munitScalacheckVersion     % Test,
      "org.typelevel"            %% "discipline-munit"                   % munitDisciplineVersion     % Test,
      "edu.gemini"               %% "lucuma-catalog-testkit"             % lucumaCoreVersion          % Test,
      "edu.gemini"               %% "lucuma-core-testkit"                % lucumaCoreVersion          % Test,
      "org.http4s"               %% "http4s-jdk-http-client"             % http4sJdkHttpClientVersion % Test,
      "org.typelevel"            %% "cats-time"                          % catsTimeVersion,
      "org.typelevel"            %% "log4cats-slf4j"                     % log4catsVersion,
      "org.typelevel"            %% "munit-cats-effect"                  % munitCatsEffectVersion % Test,
      "org.typelevel"            %% "paiges-core"                        % paigesVersion,
      "com.github.vertical-blank" % "sql-formatter"                      % "2.0.5"
    ),
    reStart / envVars += "PORT" -> "8082",
    reStartArgs += "serve",
    description                     := "Lucuma ODB Service",
    // Add command line parameters
    bashScriptExtraDefines += """set -- -Dfile.encoding=UTF-8 serve""",
    // Name of the launch script
    executableScriptName            := "lucuma-odb-service",
    dockerExposedPorts ++= Seq(8082)
  )

lazy val obscalc = project
  .in(file("modules/obscalc"))
  .dependsOn(service)
  .enablePlugins(NoPublishPlugin, LucumaDockerPlugin, JavaAppPackaging)
  .settings(
    name                        := "obscalc-service",
    projectDependencyArtifacts  := (Compile / dependencyClasspathAsJars).value,
    reStart / envVars += "PORT" -> "8082",
    description                     := "Lucuma ODB ObsCalc Service",
    // Add command line parameters
    bashScriptExtraDefines += """set -- -Dfile.encoding=UTF-8""",
    // Name of the launch script
    executableScriptName            := "lucuma-odb-obscalc-service",
    dockerExposedPorts ++= Seq(8082)
  )

lazy val calibrations = project
  .in(file("modules/calibrations"))
  .dependsOn(service)
  .enablePlugins(NoPublishPlugin, LucumaDockerPlugin, JavaAppPackaging)
  .settings(
    name                        := "calibrations-service",
    projectDependencyArtifacts  := (Compile / dependencyClasspathAsJars).value,
    reStart / envVars += "PORT" -> "8082",
    description                     := "Lucuma ODB Calibrations Service",
    // Add command line parameters
    bashScriptExtraDefines += """set -- -Dfile.encoding=UTF-8""",
    // Name of the launch script
    executableScriptName            := "lucuma-odb-calibrations-service",
    dockerExposedPorts ++= Seq(8082)
  )

lazy val phase0 = project
  .in(file("modules/phase0"))
  .enablePlugins(NoPublishPlugin)
  .settings(
    name := "lucuma-odb-phase0",
    libraryDependencies ++= Seq(
      "org.typelevel" %% "cats-parse"          % catsParseVersion,
      "co.fs2"        %% "fs2-core"            % fs2Version,
      "co.fs2"        %% "fs2-io"              % fs2Version,
      "edu.gemini"    %% "lucuma-core"         % lucumaCoreVersion,
      "edu.gemini"    %% "lucuma-core-testkit" % lucumaCoreVersion      % Test,
      "org.scalameta" %% "munit"               % munitVersion           % Test,
      "org.scalameta" %% "munit-scalacheck"    % munitScalacheckVersion % Test,
      // "org.typelevel" %% "munit-cats-effect-3" % munitCatsEffectVersion % Test,
      "org.typelevel" %% "munit-cats-effect"   % munitCatsEffectVersion % Test,
      "org.typelevel" %% "discipline-munit"    % munitDisciplineVersion % Test
    )
  )<|MERGE_RESOLUTION|>--- conflicted
+++ resolved
@@ -29,11 +29,7 @@
 val kittensVersion             = "3.5.0"
 val logbackVersion             = "1.5.19"
 val log4catsVersion            = "2.7.1"
-<<<<<<< HEAD
 val lucumaCoreVersion          = "0.153.0"
-=======
-val lucumaCoreVersion          = "0.152.1"
->>>>>>> e51071f4
 val lucumaGraphQLRoutesVersion = "0.11.3"
 val monocleVersion             = "3.3.0"
 val munitVersion               = "1.2.0"
