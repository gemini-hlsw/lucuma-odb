val bcpgVersion                = "1.77"
val circeVersion               = "0.14.6"
val cirisVersion               = "3.5.0"
val declineVersion             = "2.4.1"
val disciplineMunitVersion     = "1.0.9"
val flywayVersion              = "9.22.3"
<<<<<<< HEAD
val grackleVersion             = "0.18.0"
=======
val grackleVersion             = "0.18.1"
>>>>>>> be11775f
val http4sVersion              = "0.23.25"
val http4sBlazeVersion         = "0.23.16"
val http4sEmberVersion         = "0.23.25"
val http4sXmlVersion           = "0.23.13"
val jwtVersion                 = "10.0.0"
val log4catsVersion            = "2.6.0"
val lucumaCoreVersion          = "0.92.0"
val lucumaGraphQLRoutesVersion = "0.8.6"
val munitVersion               = "0.7.29"
val natcchezHttp4sVersion      = "0.5.0"
val natchezVersion             = "0.3.5"
val postgresVersion            = "42.7.1"
val skunkVersion               = "0.6.3"
val slf4jVersion               = "2.0.12"
val weaverVersion              = "0.8.4"

// If we don't do this we get a spurious warning about an unused key.
Global / excludeLintKeys += scalaJSLinkerConfig

ThisBuild / tlBaseVersion := "0.6"
ThisBuild / scalaVersion       := "3.3.1"
ThisBuild / crossScalaVersions := Seq("3.3.1")
ThisBuild / scalacOptions ++= Seq(
  "-language:implicitConversions"
)

ThisBuild / tlCiReleaseBranches := Seq("master", "scala3")
ThisBuild / githubWorkflowBuildPreamble ~= { steps =>
  Seq(
    WorkflowStep.Run(List("chmod 600 test-cert/server.key"), name = Some("Set up cert permissions (1)")),
    WorkflowStep.Run(List("sudo chown 999 test-cert/server.key"), name = Some("Set up cert permissions (2)")),
  ) ++ steps
}

// Temporarily due to Scala-XML 2.0.0
ThisBuild / evictionErrorLevel := Level.Info

ThisBuild / testFrameworks += new TestFramework("weaver.framework.CatsEffect")

lazy val root = tlCrossRootProject.aggregate(
  frontendClient,
  backendClient,
  service,
  backendExample,
)

lazy val frontendClient = crossProject(JVMPlatform, JSPlatform)
  .crossType(CrossType.Full)
  .in(file("modules/frontend-client"))
  .settings(
    name := "lucuma-sso-frontend-client",
    libraryDependencies ++= Seq(
      "edu.gemini"    %%% "lucuma-core"         % lucumaCoreVersion,
      "io.circe"      %%% "circe-generic"       % circeVersion,
      "edu.gemini"    %%% "lucuma-core-testkit" % lucumaCoreVersion       % Test,
      "org.scalameta" %%% "munit"               % munitVersion            % Test,
      "org.scalameta" %%% "munit-scalacheck"    % munitVersion            % Test,
      "org.typelevel" %%% "discipline-munit"    % disciplineMunitVersion  % Test,
    )
  )

lazy val backendClient = project
  .in(file("modules/backend-client"))
  .dependsOn(frontendClient.jvm)
  .settings(
    name := "lucuma-sso-backend-client",
    libraryDependencies ++= Seq(
      "com.github.jwt-scala" %% "jwt-core"       % jwtVersion,
      "com.github.jwt-scala" %% "jwt-circe"      % jwtVersion,
      "org.bouncycastle"     %  "bcpg-jdk18on"   % bcpgVersion,
      "org.http4s"           %% "http4s-circe"   % http4sVersion,
      "org.http4s"           %% "http4s-dsl"     % http4sVersion,
      "org.http4s"           %% "http4s-client"  % http4sVersion,
      "org.typelevel"        %% "log4cats-slf4j" % log4catsVersion,
      "org.tpolecat"         %% "natchez-http4s" % natcchezHttp4sVersion,
    ),
  )

lazy val service = project
  .in(file("modules/service"))
  .dependsOn(backendClient)
  .enablePlugins(NoPublishPlugin, JavaAppPackaging)
  .settings(
    name := "lucuma-sso-service",
    libraryDependencies ++= Seq(
      "io.circe"       %% "circe-parser"        % circeVersion,
      "is.cir"         %% "ciris"               % cirisVersion,
      "org.http4s"     %% "http4s-blaze-server" % http4sBlazeVersion,
      "org.http4s"     %% "http4s-ember-client" % http4sEmberVersion,
      "org.http4s"     %% "http4s-scala-xml"    % http4sXmlVersion,
      "org.slf4j"      %  "slf4j-simple"        % slf4jVersion,
      "org.tpolecat"   %% "natchez-honeycomb"   % natchezVersion,
      "org.tpolecat"   %% "natchez-log"         % natchezVersion,
      "org.tpolecat"   %% "natchez-http4s"      % natcchezHttp4sVersion,
      "org.tpolecat"   %% "skunk-core"          % skunkVersion,
      "org.flywaydb"   %  "flyway-core"         % flywayVersion,
      "org.postgresql" %  "postgresql"          % postgresVersion,
      "com.monovore"   %% "decline-effect"      % declineVersion,
      "com.monovore"   %% "decline"             % declineVersion,
      "org.typelevel"   %% "grackle-skunk"   % grackleVersion,
      "edu.gemini"     %% "lucuma-graphql-routes" % lucumaGraphQLRoutesVersion,
      "io.circe"       %% "circe-literal"       % circeVersion       % Test,
      "com.disneystreaming" %% "weaver-cats"       % weaverVersion % Test,
      "com.disneystreaming" %% "weaver-scalacheck" % weaverVersion % Test,
    ),
  )

lazy val backendExample = project
  .in(file("modules/backend-example"))
  .enablePlugins(NoPublishPlugin)
  .dependsOn(backendClient)
  .settings(
    name := "lucuma-sso-backend-example",
    libraryDependencies ++= Seq(
      "is.cir"       %% "ciris"               % cirisVersion,
      "org.http4s"   %% "http4s-ember-client" % http4sVersion,
      "org.http4s"   %% "http4s-ember-server" % http4sVersion,
      "org.slf4j"    %  "slf4j-simple"        % slf4jVersion,
      "org.tpolecat" %% "natchez-honeycomb"   % natchezVersion,
    )
  )<|MERGE_RESOLUTION|>--- conflicted
+++ resolved
@@ -4,11 +4,7 @@
 val declineVersion             = "2.4.1"
 val disciplineMunitVersion     = "1.0.9"
 val flywayVersion              = "9.22.3"
-<<<<<<< HEAD
-val grackleVersion             = "0.18.0"
-=======
 val grackleVersion             = "0.18.1"
->>>>>>> be11775f
 val http4sVersion              = "0.23.25"
 val http4sBlazeVersion         = "0.23.16"
 val http4sEmberVersion         = "0.23.25"
