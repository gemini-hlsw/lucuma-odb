--- conflicted
+++ resolved
@@ -3,13 +3,8 @@
 val clueVersion                = "0.20.3"
 val declineVersion             = "2.3.0"
 val disciplineMunitVersion     = "1.0.9"
-<<<<<<< HEAD
-val flywayVersion              = "9.0.3"
+val flywayVersion              = "9.0.4"
 val grackleVersion             = "0.3.2"
-=======
-val flywayVersion              = "9.0.4"
-val grackleVersion             = "0.3.0"
->>>>>>> 540b0fa5
 val http4sBlazeVersion         = "0.23.12"
 val http4sEmberVersion         = "0.23.14"
 val jwtVersion                 = "5.0.0"
