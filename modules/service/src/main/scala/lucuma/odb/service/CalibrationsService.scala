// Copyright (c) 2016-2025 Association of Universities for Research in Astronomy, Inc. (AURA)
// For license information see LICENSE or https://opensource.org/licenses/BSD-3-Clause

package lucuma.odb.service

import cats.data.Nested
import cats.data.NonEmptyList
import cats.effect.MonadCancelThrow
import cats.syntax.all.*
import grackle.Result
import lucuma.core.enums.CalibrationRole
import lucuma.core.enums.ObservingModeType
import lucuma.core.enums.ScienceBand
import lucuma.core.enums.Site
import lucuma.core.math.Coordinates
import lucuma.core.math.Declination
import lucuma.core.math.Epoch
import lucuma.core.math.Parallax
import lucuma.core.math.ProperMotion
import lucuma.core.math.RadialVelocity
import lucuma.core.math.RightAscension
import lucuma.core.math.Wavelength
import lucuma.core.model.Observation
import lucuma.core.model.Program
import lucuma.core.model.SiderealTracking
import lucuma.core.model.Target
import lucuma.core.util.Timestamp
import lucuma.odb.Config
import lucuma.odb.graphql.input.EditAsterismsPatchInput
import lucuma.odb.graphql.mapping.AccessControl
import lucuma.odb.sequence.ObservingMode
import lucuma.odb.sequence.data.GeneratorParams
import lucuma.odb.sequence.data.ItcInput
import lucuma.odb.service.Services.ServiceAccess
import lucuma.odb.service.Services.Syntax.*
import lucuma.odb.util.Codecs.*
import org.http4s.client.Client
<<<<<<< HEAD
=======
import org.typelevel.log4cats.Logger
import skunk.AppliedFragment
import skunk.Command
>>>>>>> 0f89342f
import skunk.Query
import skunk.Transaction
import skunk.codec.numeric.int8
import skunk.codec.text.text
import skunk.syntax.all.*

import java.time.Instant

trait CalibrationsService[F[_]] {
  /**
    * Recalculates the calibrations for a program
    *
    * @param pid Program.Id
    * @param referenceInstant time used to calculate targets
    * @return list of added and removed calibration observations
    */
  def recalculateCalibrations(
    pid: Program.Id,
    referenceInstant: Instant
  )(using Transaction[F], ServiceAccess): F[(List[Observation.Id], List[Observation.Id])]

  /**
    * Returns the calibration targets for a given role adjusted to a reference instant
    */
  def calibrationTargets(roles: List[CalibrationRole], referenceInstant: Instant): F[List[(Target.Id, String, CalibrationRole, Coordinates)]]

  def recalculateCalibrationTarget(
    pid: Program.Id,
    oid: Observation.Id,
  )(using Transaction[F], ServiceAccess): F[Unit]
}

object CalibrationsService extends CalibrationObservations {
  val SharedCalibrationTypes = List(CalibrationRole.SpectroPhotometric, CalibrationRole.Twilight)

  case class ObsExtract[A](
    id:   Observation.Id,
    itc:  Option[ItcInput],
    band: Option[ScienceBand],
    role: Option[CalibrationRole],
    data: A
  ):
    def map[B](f: A => B): ObsExtract[B] =
      copy(data = f(data))

  case class CalObsProps(
    wavelengthAt: Option[Wavelength],
    band:         Option[ScienceBand]
  )

  private def targetCoordinates(when: Instant)(
    rows: List[(Target.Id, String, CalibrationRole, RightAscension, Declination, Epoch, Option[Long], Option[Long], Option[RadialVelocity], Option[Parallax])]
  ): List[(Target.Id, String, CalibrationRole, Coordinates)] =
    rows.map { case (tid, name, role, ra, dec, epoch, pmra, pmdec, rv, parallax) =>
      (tid,
        name,
        role,
        SiderealTracking(
          Coordinates(ra, dec),
          epoch,
          (pmra, pmdec).mapN{ case (r, d) =>
            ProperMotion(ProperMotion.μasyRA(r), ProperMotion.μasyDec(d))
          },
          rv,
          parallax
        ).at(when)
      )
    }.collect {
      case (tid, name, role, Some(st)) => (tid, name, role, st)
    }

  def instantiate[F[_]: {MonadCancelThrow, Services, Logger as L}](emailConfig: Config.Email, httpClient: Client[F]): CalibrationsService[F] =
    new CalibrationsService[F] {

      private def collectValid(
        requiresItcInputs: Boolean
      ): PartialFunction[(Observation.Id, Either[GeneratorParamsService.Error, GeneratorParams]), ObsExtract[ObservingMode]] =
        {
          case (oid, Right(GeneratorParams(itc, band, mode, calibRole, _, _))) if itc.isRight || !requiresItcInputs =>
            ObsExtract(oid, itc.toOption, band, calibRole, mode)
        }

      // Find all active observations in the program
      private def activeObservations(pid: Program.Id): F[Set[Observation.Id]] =
        session.execute(Statements.selectActiveObservations)(pid).map(_.toSet)

      /**
       * Requests configuration params for a program id and selection (either science or calibration)
       */
      private def allObservations(
        pid:       Program.Id,
        selection: ObservationSelection
      )(using Transaction[F]): F[List[ObsExtract[ObservingMode]]] =
        services
          .generatorParamsService
          .selectAll(pid, selection = selection)
          .map(_.toList.collect(collectValid(selection === ObservationSelection.Science)))

      private def allUnexecutedObservations(
        pid:       Program.Id,
        selection: ObservationSelection
      )(using Transaction[F]): F[List[ObsExtract[ObservingMode]]] =
        services
          .generatorParamsService
          .selectAllUnexecuted(pid, selection = selection)
          .map(_.toList.collect(collectValid(selection === ObservationSelection.Science)))

<<<<<<< HEAD
=======
      private def toConfigForCalibration(all: List[ObsExtract[ObservingMode]]): List[ObsExtract[CalibrationConfigSubset]] =
        all.map(_.map(_.toConfigSubset))

      private def calObsProps(
        calibConfigs: List[ObsExtract[CalibrationConfigSubset]]
      ): Map[CalibrationConfigSubset, CalObsProps] =
        calibConfigs.groupBy(_.data).map { case (k, v) =>
          val w = v.map(_.itc.map(_.spectroscopy.exposureTimeMode.at)).flattenOption match
            case Nil =>
               none[Wavelength]
            case ws  =>
              // there must be a way to sum in wavelength space :/
              val pm = ws.map(_.toPicometers.value.value).combineAll / ws.size
              PosInt.from(pm).map(Wavelength(_)).toOption
          k -> CalObsProps(w, v.map(_.band).min)
        }

      private def uniqueConfiguration(
        all: List[ObsExtract[ObservingMode]]
      ): List[CalibrationConfigSubset] = all.map(_.data.toConfigSubset).distinct


      /**
       * Check if a calibration is actually needed by any science observation.
       */
      private def isCalibrationNeeded(
        scienceConfigs: List[CalibrationConfigSubset],
        calibConfig: CalibrationConfigSubset,
        calibRole: CalibrationRole
      ): Boolean =
        scienceConfigs.exists: sciConfig =>
          CalibrationConfigMatcher.matcherFor(sciConfig, calibRole).configsMatch(sciConfig, calibConfig)

      private def calculateConfigurationsPerRole(
        uniqueSci: List[CalibrationConfigSubset],
        calibs: List[ObsExtract[CalibrationConfigSubset]]
      ): Map[CalibrationRole, List[CalibrationConfigSubset]] =
        CalibrationTypes.map { calibType =>
          val sciConfigs = uniqueSci.map(config =>
            CalibrationConfigMatcher.matcherFor(config, calibType).normalize(config)
          ).distinct
          val calibConfigs = calibs
            .filter(_.role.contains(calibType))
            .map(_.data)
            .map(config => CalibrationConfigMatcher.matcherFor(config, calibType).normalize(config))
            .distinct
          val newConfigs = sciConfigs.diff(calibConfigs)
          (calibType, newConfigs)
        }.toMap

      private def calibObservation(
        calibRole: CalibrationRole,
        site:      Site,
        pid:       Program.Id,
        gid:       Group.Id,
        props:     Map[CalibrationConfigSubset, CalObsProps],
        config:    CalibrationConfigSubset,
        tid:       Target.Id
      )(using Transaction[F], MonadCancelThrow[F]): Option[F[Observation.Id]] =
        (site, calibRole, config) match
          case (Site.GN, CalibrationRole.SpectroPhotometric, c: GmosNConfigs) =>
            gmosLongSlitSpecPhotObs(pid, gid, tid, props, c).some
          case (Site.GS, CalibrationRole.SpectroPhotometric, c: GmosSConfigs) =>
            gmosLongSlitSpecPhotObs(pid, gid, tid, props, c).some
          case (Site.GN, CalibrationRole.Twilight, c: GmosNConfigs)           =>
            gmosLongSlitTwilightObs(pid, gid, tid, c).some
          case (Site.GS, CalibrationRole.Twilight, c: GmosSConfigs)           =>
            gmosLongSlitTwilightObs(pid, gid, tid, c).some
          case _                                                              =>
            none

      // Set the calibration role of the observations in bulk
      private def setCalibRoleAndGroup(oids: List[Observation.Id], calibrationRole: CalibrationRole): F[Unit] =
        session.executeCommand(Statements.setCalibRole(oids, calibrationRole)).void

      private def generateGMOSLSCalibrations(
        pid:           Program.Id,
        props:         Map[CalibrationConfigSubset, CalObsProps],
        configsPerRole: Map[CalibrationRole, List[CalibrationConfigSubset]],
        gnTgt:         CalibrationIdealTargets,
        gsTgt:         CalibrationIdealTargets
      )(using Transaction[F], ServiceAccess): F[List[Observation.Id]] = {
        val allConfigs = configsPerRole.values.flatten.toList
        for {
          cg   <- calibrationsGroup(pid, allConfigs.size)
          oids <- cg.map(g =>
                    configsPerRole.toList.flatTraverse { case (calibType, configs) =>
                      generateCalibrationsForType(pid, g, props, configs, calibType, gnTgt, gsTgt)
                    }
                  ).getOrElse(List.empty.pure[F])
        } yield oids
      }

      private def generateCalibrationsForType(
        pid:       Program.Id,
        gid:       Group.Id,
        props:     Map[CalibrationConfigSubset, CalObsProps],
        configs:   List[CalibrationConfigSubset],
        calibType: CalibrationRole,
        gnTgt:     CalibrationIdealTargets,
        gsTgt:     CalibrationIdealTargets
      )(using Transaction[F], ServiceAccess): F[List[Observation.Id]] = {
        def newCalibs(site: Site, idealTarget: CalibrationIdealTargets, siteConfigs: List[CalibrationConfigSubset]): Option[F[List[Observation.Id]]] =
          idealTarget.bestTarget(calibType).map: tgtid =>
            siteConfigs.flatTraverse: config =>
              for {
                (_, tid) <- targetService.cloneTargetInto(tgtid, pid).orError
                oid      <- calibObservation(calibType, site, pid, gid, props, config, tid).sequence
              } yield oid.toList

        val gnoCalibs = newCalibs(Site.GN, gnTgt, configs.collect { case g: GmosNConfigs => g })
        val gsoCalibs = newCalibs(Site.GS, gsTgt, configs.collect { case g: GmosSConfigs => g })

        (gnoCalibs, gsoCalibs).mapN((_, _).mapN(_ ::: _)).getOrElse(List.empty.pure[F]).flatTap { oids =>
          setCalibRoleAndGroup(oids, calibType).whenA(oids.nonEmpty)
        }
      }

      private def removeUnnecessaryCalibrations(
        scienceConfigs: List[CalibrationConfigSubset],
        calibrations:   List[ObsExtract[CalibrationConfigSubset]]
      )(using Transaction[F], ServiceAccess): F[List[Observation.Id]] = {
        // Determine which calibrations are unnecessary
        val unnecessaryOids = calibrations.collect {
          case ObsExtract(oid, _, _, Some(role), config)
          if (!isCalibrationNeeded(scienceConfigs, config, role)) =>
            oid
        }

        NonEmptyList.fromList(unnecessaryOids) match {
          case Some(oids) => observationService.deleteCalibrationObservations(oids).as(oids.toList)
          case None       => List.empty.pure[F]
        }
      }

      // Update the signal to noise at wavelength for each calbiration observation depending
      // on the average wavelength of the configuration
      private def prepareCalibrationUpdates(
        calibrations: List[ObsExtract[CalibrationConfigSubset]],
        removedOids:  List[Observation.Id],
        props:        Map[CalibrationConfigSubset, CalObsProps]
      ): List[(Observation.Id, CalObsProps)] =
        calibrations
          .filterNot { o => removedOids.contains(o.id) }
          .map { o => (o.id, props.get(o.data)) }
          .collect { case (oid, Some(props)) if props.band.isDefined || props.wavelengthAt.isDefined => (oid, props) }

      private def updatePropsAt(
        calibrationUpdates: List[(Observation.Id, CalObsProps)]
      )(using Transaction[F]): F[Unit] =
        calibrationUpdates
          .traverse { (oid, props) =>
            val bandFragment = props.band.map(sql"c_science_band IS DISTINCT FROM $science_band")
            val waveFragment = props.wavelengthAt.map(sql"c_etm_signal_to_noise_at <> $wavelength_pm")
            val needsUpdate  = List(bandFragment, waveFragment).flatten.intercalate(void" OR ")

            services.observationService.updateObservations(
              Services.asSuperUser:
                AccessControl.unchecked(
                  ObservationPropertiesInput.Edit.Empty.copy(
                    scienceBand         = Nullable.orAbsent(props.band),
                    scienceRequirements = props.wavelengthAt.map: w =>
                      ScienceRequirementsInput(
                        exposureTimeMode = Nullable.NonNull(
                          ExposureTimeMode.SignalToNoiseMode(
                            SignalToNoise.unsafeFromBigDecimalExact(100.0),
                            w
                          )
                        ),
                        spectroscopy = SpectroscopyScienceRequirementsInput.Default.some,
                        imaging      = None
                      )
                  ),
                  // Important: Only update the obs that need it or it will produce a cascade of infinite updates
                  // TODO: This could be slightly optimized by grouping obs per configuration and updating in batches
                  sql"""
                    SELECT $observation_id
                      FROM t_observation
                    WHERE c_observation_id = $observation_id
                      AND c_calibration_role IS NOT NULL
                      AND ("""(oid, oid) |+| needsUpdate |+| void")"
                )
            )
          }.void

>>>>>>> 0f89342f
      override def calibrationTargets(roles: List[CalibrationRole], referenceInstant: Instant)
        : F[List[(Target.Id, String, CalibrationRole, Coordinates)]] =
          session.execute(Statements.selectCalibrationTargets(roles))(roles)
            .map(targetCoordinates(referenceInstant))

      def recalculateCalibrations(pid: Program.Id, referenceInstant: Instant)(using Transaction[F], ServiceAccess): F[(List[Observation.Id], List[Observation.Id])] =
<<<<<<< HEAD
        val sharedService = PerConfigCalibrationsService.instantiate(emailConfig, httpClient)
        //val perObsService = PerObsCalibrationsService.instantiate(emailConfig, httpClient)

        for
          // Read calibration targets (shared resource)
          calibTargets <- calibrationTargets(SharedCalibrationTypes, referenceInstant)

          // List of the program's active observations
          active       <- activeObservations(pid)

          // Get all active science and calibration observations
          allSci       <- allObservations(pid, ObservationSelection.Science)
                            .map(_.filter(u => active.contains(u._1)))
          allCalibs    <- allUnexecutedObservations(pid, ObservationSelection.Calibration)
                            .map(_.filter(u => active.contains(u.id)))

          // Delegate to shared calibrations service (handles GMOS)
          (addedShared, removedShared) <- sharedService.generateSharedCalibrations(pid, allSci, allCalibs, calibTargets, referenceInstant)
          // Cleanup
          _            <- targetService.deleteOrphanCalibrationTargets(pid)
        yield (addedShared, removedShared)
=======
        for {
          _            <- L.info(s"Recalculating calibrations for $pid, reference instant  $referenceInstant")
          // Read calibration targets
          tgts         <- calibrationTargets(CalibrationTypes, referenceInstant)
          // Actual target for GN and GS
          gsTgt         = CalibrationIdealTargets(Site.GS, referenceInstant, tgts)
          gnTgt         = CalibrationIdealTargets(Site.GN, referenceInstant, tgts)
          // List of the program's active observations
          active       <- activeObservations(pid)
          _            <- L.debug(s"Program $pid has ${active.size} active observations: $active").whenA(active.nonEmpty)
          // Get all the active science observations
          allSci       <- allObservations(pid, ObservationSelection.Science)
                            .map(_.filter(u => active.contains(u._1)))
          _            <- L.debug(s"Program $pid has ${allSci.length} science observations: ${allSci.map(_.id)}").whenA(allSci.nonEmpty)
          // Unique science configurations
          uniqueSci     = uniqueConfiguration(allSci)
          _            <- L.debug(s"Program $pid has ${uniqueSci.length} science configurations")
          // Get all the active calibration observations (excluding those with execution events)
          allCalibs    <- allUnexecutedObservations(pid, ObservationSelection.Calibration).map(_.filter(u => active.contains(u.id)))
          _            <- L.debug(s"Program $pid has ${allCalibs.length} active calibration observations: ${allCalibs.map(_.id)}").whenA(allCalibs.nonEmpty)
          calibs        = toConfigForCalibration(allCalibs)
          // Average s/n wavelength at each configuration
          props         = calObsProps(toConfigForCalibration(allSci))
          // Per-calibration-type configuration processing
          configsPerRole = calculateConfigurationsPerRole(uniqueSci, calibs)
          // Remove calibrations that are not needed, basically when a config is removed
          removedOids  <- removeUnnecessaryCalibrations(uniqueSci, calibs)
          _            <- L.debug(s"Program $pid will remove unnecessary calibrations $removedOids").whenA(removedOids.nonEmpty)
          // Generate new calibrations for each unique configuration
          addedOids    <- generateGMOSLSCalibrations(pid, props, configsPerRole, gnTgt, gsTgt)
          _            <- L.debug(s"Program $pid added calibrations $addedOids").whenA(addedOids.nonEmpty)
          // Update wavelength at for each remaining calib
          calibUpdates  = prepareCalibrationUpdates(calibs, removedOids, props)
          _            <- updatePropsAt(calibUpdates)
          _            <- targetService.deleteOrphanCalibrationTargets(pid)
        } yield (addedOids, removedOids)
>>>>>>> 0f89342f

      // Recalcula the target of a calibration observation
      def recalculateCalibrationTarget(
        pid: Program.Id,
        oid: Observation.Id,
      )(using Transaction[F], ServiceAccess): F[Unit] = {
        for {
          _    <- L.info(s"Recalculating calibration targets for $pid, oid $oid")
          o    <- session.execute(Statements.selectCalibrationTimeAndConf)(oid).map(_.headOption)
          // Find the original target
          otgs <- o.map(_._1).map { oid =>
                    Services.asSuperUser:
                      asterismService.getAsterism(pid, oid).map(_.map(_._1))
                  }.getOrElse(List.empty.pure[F])
          // Select a new target
          tgts <- o match {
                  case Some(oid, cr, Some(ot), Some(ObservingModeType.GmosNorthLongSlit)) =>
                    session
                      .execute(Statements.selectCalibrationTargets(SharedCalibrationTypes))(SharedCalibrationTypes)
                      .map(targetCoordinates(ot.toInstant).map(CalibrationIdealTargets(Site.GN, ot.toInstant, _)).map(_.bestTarget(cr)))
                  case Some(oid, cr, Some(ot), Some(ObservingModeType.GmosSouthLongSlit)) =>
                    session
                      .execute(Statements.selectCalibrationTargets(SharedCalibrationTypes))(SharedCalibrationTypes)
                      .map(targetCoordinates(ot.toInstant).map(CalibrationIdealTargets(Site.GS, ot.toInstant, _)).map(_.bestTarget(cr)))
                  case _ =>
                    none.pure[F]
               }
            // Update the target on the calibration
            _ <- (o.map(_._1), tgts).mapN { (oid, tgtid) =>
                    for {
                      ct <- Nested(targetService.cloneTargetInto(tgtid, pid)).map(_._2).value
                      _  <- ct.traverse(ct => asterismService
                              .updateAsterism(
                                Services.asSuperUser:
                                  AccessControl.unchecked(
                                    EditAsterismsPatchInput(
                                      Some(List(ct)),
                                      NonEmptyList.fromList(otgs).map(_.toList)
                                    ),
                                    List(oid),
                                    observation_id
                                  )
                              )
                            )
                    } yield ()
                }.getOrElse(Result.unit.pure[F])
            // targets may have been orphaned, delete those
            _  <- targetService.deleteOrphanCalibrationTargets(pid)
        } yield ()
      }
    }

  object Statements {

    def selectCalibrationTargets(roles: List[CalibrationRole]): Query[List[CalibrationRole], (Target.Id, String, CalibrationRole, RightAscension, Declination, Epoch, Option[Long], Option[Long], Option[RadialVelocity], Option[Parallax])] =
      sql"""SELECT
              c_target_id,
              t_target.c_name,
              t_target.c_calibration_role,
              c_sid_ra,
              c_sid_dec,
              c_sid_epoch,
              c_sid_pm_ra,
              c_sid_pm_dec,
              c_sid_rv,
              c_sid_parallax
            FROM t_target
            INNER JOIN t_program
            ON t_target.c_program_id=t_program.c_program_id
            WHERE t_program.c_calibration_role IN(${calibration_role.list(roles.length)})
              AND t_program.c_existence='present'
              AND t_target.c_existence='present'
              AND t_target.c_target_disposition = 'calibration'
            ORDER BY c_target_id
          """.query(target_id *: text *: calibration_role *: right_ascension *: declination *: epoch *: int8.opt *: int8.opt *: radial_velocity.opt *: parallax.opt)

    val selectCalibrationTimeAndConf: Query[Observation.Id, (Observation.Id, CalibrationRole, Option[Timestamp], Option[ObservingModeType])] =
      sql"""
        SELECT
            c_observation_id,
            c_calibration_role,
            c_observation_time,
            c_observing_mode_type
          FROM t_observation
          WHERE c_observation_id = $observation_id AND c_calibration_role IS NOT NULL
          """.query(observation_id *: calibration_role *: core_timestamp.opt *: observing_mode_type.opt)

    val selectActiveObservations: Query[Program.Id, Observation.Id] =
      sql"""
        SELECT
            c_observation_id
          FROM t_observation
          WHERE c_program_id = $program_id AND c_workflow_user_state IS DISTINCT FROM 'inactive'
          """.query(observation_id)

  }
}<|MERGE_RESOLUTION|>--- conflicted
+++ resolved
@@ -35,12 +35,8 @@
 import lucuma.odb.service.Services.Syntax.*
 import lucuma.odb.util.Codecs.*
 import org.http4s.client.Client
-<<<<<<< HEAD
-=======
 import org.typelevel.log4cats.Logger
-import skunk.AppliedFragment
-import skunk.Command
->>>>>>> 0f89342f
+import org.typelevel.log4cats.syntax.*
 import skunk.Query
 import skunk.Transaction
 import skunk.codec.numeric.int8
@@ -112,7 +108,7 @@
       case (tid, name, role, Some(st)) => (tid, name, role, st)
     }
 
-  def instantiate[F[_]: {MonadCancelThrow, Services, Logger as L}](emailConfig: Config.Email, httpClient: Client[F]): CalibrationsService[F] =
+  def instantiate[F[_]: {MonadCancelThrow, Services, Logger}](emailConfig: Config.Email, httpClient: Client[F]): CalibrationsService[F] =
     new CalibrationsService[F] {
 
       private def collectValid(
@@ -148,260 +144,36 @@
           .selectAllUnexecuted(pid, selection = selection)
           .map(_.toList.collect(collectValid(selection === ObservationSelection.Science)))
 
-<<<<<<< HEAD
-=======
-      private def toConfigForCalibration(all: List[ObsExtract[ObservingMode]]): List[ObsExtract[CalibrationConfigSubset]] =
-        all.map(_.map(_.toConfigSubset))
-
-      private def calObsProps(
-        calibConfigs: List[ObsExtract[CalibrationConfigSubset]]
-      ): Map[CalibrationConfigSubset, CalObsProps] =
-        calibConfigs.groupBy(_.data).map { case (k, v) =>
-          val w = v.map(_.itc.map(_.spectroscopy.exposureTimeMode.at)).flattenOption match
-            case Nil =>
-               none[Wavelength]
-            case ws  =>
-              // there must be a way to sum in wavelength space :/
-              val pm = ws.map(_.toPicometers.value.value).combineAll / ws.size
-              PosInt.from(pm).map(Wavelength(_)).toOption
-          k -> CalObsProps(w, v.map(_.band).min)
-        }
-
-      private def uniqueConfiguration(
-        all: List[ObsExtract[ObservingMode]]
-      ): List[CalibrationConfigSubset] = all.map(_.data.toConfigSubset).distinct
-
-
-      /**
-       * Check if a calibration is actually needed by any science observation.
-       */
-      private def isCalibrationNeeded(
-        scienceConfigs: List[CalibrationConfigSubset],
-        calibConfig: CalibrationConfigSubset,
-        calibRole: CalibrationRole
-      ): Boolean =
-        scienceConfigs.exists: sciConfig =>
-          CalibrationConfigMatcher.matcherFor(sciConfig, calibRole).configsMatch(sciConfig, calibConfig)
-
-      private def calculateConfigurationsPerRole(
-        uniqueSci: List[CalibrationConfigSubset],
-        calibs: List[ObsExtract[CalibrationConfigSubset]]
-      ): Map[CalibrationRole, List[CalibrationConfigSubset]] =
-        CalibrationTypes.map { calibType =>
-          val sciConfigs = uniqueSci.map(config =>
-            CalibrationConfigMatcher.matcherFor(config, calibType).normalize(config)
-          ).distinct
-          val calibConfigs = calibs
-            .filter(_.role.contains(calibType))
-            .map(_.data)
-            .map(config => CalibrationConfigMatcher.matcherFor(config, calibType).normalize(config))
-            .distinct
-          val newConfigs = sciConfigs.diff(calibConfigs)
-          (calibType, newConfigs)
-        }.toMap
-
-      private def calibObservation(
-        calibRole: CalibrationRole,
-        site:      Site,
-        pid:       Program.Id,
-        gid:       Group.Id,
-        props:     Map[CalibrationConfigSubset, CalObsProps],
-        config:    CalibrationConfigSubset,
-        tid:       Target.Id
-      )(using Transaction[F], MonadCancelThrow[F]): Option[F[Observation.Id]] =
-        (site, calibRole, config) match
-          case (Site.GN, CalibrationRole.SpectroPhotometric, c: GmosNConfigs) =>
-            gmosLongSlitSpecPhotObs(pid, gid, tid, props, c).some
-          case (Site.GS, CalibrationRole.SpectroPhotometric, c: GmosSConfigs) =>
-            gmosLongSlitSpecPhotObs(pid, gid, tid, props, c).some
-          case (Site.GN, CalibrationRole.Twilight, c: GmosNConfigs)           =>
-            gmosLongSlitTwilightObs(pid, gid, tid, c).some
-          case (Site.GS, CalibrationRole.Twilight, c: GmosSConfigs)           =>
-            gmosLongSlitTwilightObs(pid, gid, tid, c).some
-          case _                                                              =>
-            none
-
-      // Set the calibration role of the observations in bulk
-      private def setCalibRoleAndGroup(oids: List[Observation.Id], calibrationRole: CalibrationRole): F[Unit] =
-        session.executeCommand(Statements.setCalibRole(oids, calibrationRole)).void
-
-      private def generateGMOSLSCalibrations(
-        pid:           Program.Id,
-        props:         Map[CalibrationConfigSubset, CalObsProps],
-        configsPerRole: Map[CalibrationRole, List[CalibrationConfigSubset]],
-        gnTgt:         CalibrationIdealTargets,
-        gsTgt:         CalibrationIdealTargets
-      )(using Transaction[F], ServiceAccess): F[List[Observation.Id]] = {
-        val allConfigs = configsPerRole.values.flatten.toList
-        for {
-          cg   <- calibrationsGroup(pid, allConfigs.size)
-          oids <- cg.map(g =>
-                    configsPerRole.toList.flatTraverse { case (calibType, configs) =>
-                      generateCalibrationsForType(pid, g, props, configs, calibType, gnTgt, gsTgt)
-                    }
-                  ).getOrElse(List.empty.pure[F])
-        } yield oids
-      }
-
-      private def generateCalibrationsForType(
-        pid:       Program.Id,
-        gid:       Group.Id,
-        props:     Map[CalibrationConfigSubset, CalObsProps],
-        configs:   List[CalibrationConfigSubset],
-        calibType: CalibrationRole,
-        gnTgt:     CalibrationIdealTargets,
-        gsTgt:     CalibrationIdealTargets
-      )(using Transaction[F], ServiceAccess): F[List[Observation.Id]] = {
-        def newCalibs(site: Site, idealTarget: CalibrationIdealTargets, siteConfigs: List[CalibrationConfigSubset]): Option[F[List[Observation.Id]]] =
-          idealTarget.bestTarget(calibType).map: tgtid =>
-            siteConfigs.flatTraverse: config =>
-              for {
-                (_, tid) <- targetService.cloneTargetInto(tgtid, pid).orError
-                oid      <- calibObservation(calibType, site, pid, gid, props, config, tid).sequence
-              } yield oid.toList
-
-        val gnoCalibs = newCalibs(Site.GN, gnTgt, configs.collect { case g: GmosNConfigs => g })
-        val gsoCalibs = newCalibs(Site.GS, gsTgt, configs.collect { case g: GmosSConfigs => g })
-
-        (gnoCalibs, gsoCalibs).mapN((_, _).mapN(_ ::: _)).getOrElse(List.empty.pure[F]).flatTap { oids =>
-          setCalibRoleAndGroup(oids, calibType).whenA(oids.nonEmpty)
-        }
-      }
-
-      private def removeUnnecessaryCalibrations(
-        scienceConfigs: List[CalibrationConfigSubset],
-        calibrations:   List[ObsExtract[CalibrationConfigSubset]]
-      )(using Transaction[F], ServiceAccess): F[List[Observation.Id]] = {
-        // Determine which calibrations are unnecessary
-        val unnecessaryOids = calibrations.collect {
-          case ObsExtract(oid, _, _, Some(role), config)
-          if (!isCalibrationNeeded(scienceConfigs, config, role)) =>
-            oid
-        }
-
-        NonEmptyList.fromList(unnecessaryOids) match {
-          case Some(oids) => observationService.deleteCalibrationObservations(oids).as(oids.toList)
-          case None       => List.empty.pure[F]
-        }
-      }
-
-      // Update the signal to noise at wavelength for each calbiration observation depending
-      // on the average wavelength of the configuration
-      private def prepareCalibrationUpdates(
-        calibrations: List[ObsExtract[CalibrationConfigSubset]],
-        removedOids:  List[Observation.Id],
-        props:        Map[CalibrationConfigSubset, CalObsProps]
-      ): List[(Observation.Id, CalObsProps)] =
-        calibrations
-          .filterNot { o => removedOids.contains(o.id) }
-          .map { o => (o.id, props.get(o.data)) }
-          .collect { case (oid, Some(props)) if props.band.isDefined || props.wavelengthAt.isDefined => (oid, props) }
-
-      private def updatePropsAt(
-        calibrationUpdates: List[(Observation.Id, CalObsProps)]
-      )(using Transaction[F]): F[Unit] =
-        calibrationUpdates
-          .traverse { (oid, props) =>
-            val bandFragment = props.band.map(sql"c_science_band IS DISTINCT FROM $science_band")
-            val waveFragment = props.wavelengthAt.map(sql"c_etm_signal_to_noise_at <> $wavelength_pm")
-            val needsUpdate  = List(bandFragment, waveFragment).flatten.intercalate(void" OR ")
-
-            services.observationService.updateObservations(
-              Services.asSuperUser:
-                AccessControl.unchecked(
-                  ObservationPropertiesInput.Edit.Empty.copy(
-                    scienceBand         = Nullable.orAbsent(props.band),
-                    scienceRequirements = props.wavelengthAt.map: w =>
-                      ScienceRequirementsInput(
-                        exposureTimeMode = Nullable.NonNull(
-                          ExposureTimeMode.SignalToNoiseMode(
-                            SignalToNoise.unsafeFromBigDecimalExact(100.0),
-                            w
-                          )
-                        ),
-                        spectroscopy = SpectroscopyScienceRequirementsInput.Default.some,
-                        imaging      = None
-                      )
-                  ),
-                  // Important: Only update the obs that need it or it will produce a cascade of infinite updates
-                  // TODO: This could be slightly optimized by grouping obs per configuration and updating in batches
-                  sql"""
-                    SELECT $observation_id
-                      FROM t_observation
-                    WHERE c_observation_id = $observation_id
-                      AND c_calibration_role IS NOT NULL
-                      AND ("""(oid, oid) |+| needsUpdate |+| void")"
-                )
-            )
-          }.void
-
->>>>>>> 0f89342f
       override def calibrationTargets(roles: List[CalibrationRole], referenceInstant: Instant)
         : F[List[(Target.Id, String, CalibrationRole, Coordinates)]] =
           session.execute(Statements.selectCalibrationTargets(roles))(roles)
             .map(targetCoordinates(referenceInstant))
 
       def recalculateCalibrations(pid: Program.Id, referenceInstant: Instant)(using Transaction[F], ServiceAccess): F[(List[Observation.Id], List[Observation.Id])] =
-<<<<<<< HEAD
         val sharedService = PerConfigCalibrationsService.instantiate(emailConfig, httpClient)
         //val perObsService = PerObsCalibrationsService.instantiate(emailConfig, httpClient)
 
         for
+          _            <- info"Recalculating calibrations for $pid, reference instant  $referenceInstant"
           // Read calibration targets (shared resource)
           calibTargets <- calibrationTargets(SharedCalibrationTypes, referenceInstant)
-
           // List of the program's active observations
           active       <- activeObservations(pid)
-
+          _            <- (debug"Program $pid has ${active.size} active observations: $active").whenA(active.nonEmpty)
           // Get all active science and calibration observations
           allSci       <- allObservations(pid, ObservationSelection.Science)
                             .map(_.filter(u => active.contains(u._1)))
+          _            <- (debug"Program $pid has ${allSci.length} science observations: ${allSci.map(_.id)}").whenA(allSci.nonEmpty)
+          // Get all the active calibration observations (excluding those with execution events)
           allCalibs    <- allUnexecutedObservations(pid, ObservationSelection.Calibration)
                             .map(_.filter(u => active.contains(u.id)))
+          _            <- (debug"Program $pid has ${allCalibs.length} active calibration observations: ${allCalibs.map(_.id)}").whenA(allCalibs.nonEmpty)
 
           // Delegate to shared calibrations service (handles GMOS)
           (addedShared, removedShared) <- sharedService.generateSharedCalibrations(pid, allSci, allCalibs, calibTargets, referenceInstant)
           // Cleanup
           _            <- targetService.deleteOrphanCalibrationTargets(pid)
         yield (addedShared, removedShared)
-=======
-        for {
-          _            <- L.info(s"Recalculating calibrations for $pid, reference instant  $referenceInstant")
-          // Read calibration targets
-          tgts         <- calibrationTargets(CalibrationTypes, referenceInstant)
-          // Actual target for GN and GS
-          gsTgt         = CalibrationIdealTargets(Site.GS, referenceInstant, tgts)
-          gnTgt         = CalibrationIdealTargets(Site.GN, referenceInstant, tgts)
-          // List of the program's active observations
-          active       <- activeObservations(pid)
-          _            <- L.debug(s"Program $pid has ${active.size} active observations: $active").whenA(active.nonEmpty)
-          // Get all the active science observations
-          allSci       <- allObservations(pid, ObservationSelection.Science)
-                            .map(_.filter(u => active.contains(u._1)))
-          _            <- L.debug(s"Program $pid has ${allSci.length} science observations: ${allSci.map(_.id)}").whenA(allSci.nonEmpty)
-          // Unique science configurations
-          uniqueSci     = uniqueConfiguration(allSci)
-          _            <- L.debug(s"Program $pid has ${uniqueSci.length} science configurations")
-          // Get all the active calibration observations (excluding those with execution events)
-          allCalibs    <- allUnexecutedObservations(pid, ObservationSelection.Calibration).map(_.filter(u => active.contains(u.id)))
-          _            <- L.debug(s"Program $pid has ${allCalibs.length} active calibration observations: ${allCalibs.map(_.id)}").whenA(allCalibs.nonEmpty)
-          calibs        = toConfigForCalibration(allCalibs)
-          // Average s/n wavelength at each configuration
-          props         = calObsProps(toConfigForCalibration(allSci))
-          // Per-calibration-type configuration processing
-          configsPerRole = calculateConfigurationsPerRole(uniqueSci, calibs)
-          // Remove calibrations that are not needed, basically when a config is removed
-          removedOids  <- removeUnnecessaryCalibrations(uniqueSci, calibs)
-          _            <- L.debug(s"Program $pid will remove unnecessary calibrations $removedOids").whenA(removedOids.nonEmpty)
-          // Generate new calibrations for each unique configuration
-          addedOids    <- generateGMOSLSCalibrations(pid, props, configsPerRole, gnTgt, gsTgt)
-          _            <- L.debug(s"Program $pid added calibrations $addedOids").whenA(addedOids.nonEmpty)
-          // Update wavelength at for each remaining calib
-          calibUpdates  = prepareCalibrationUpdates(calibs, removedOids, props)
-          _            <- updatePropsAt(calibUpdates)
-          _            <- targetService.deleteOrphanCalibrationTargets(pid)
-        } yield (addedOids, removedOids)
->>>>>>> 0f89342f
 
       // Recalcula the target of a calibration observation
       def recalculateCalibrationTarget(
@@ -409,7 +181,7 @@
         oid: Observation.Id,
       )(using Transaction[F], ServiceAccess): F[Unit] = {
         for {
-          _    <- L.info(s"Recalculating calibration targets for $pid, oid $oid")
+          _    <- info"Recalculating calibration targets for $pid, oid $oid"
           o    <- session.execute(Statements.selectCalibrationTimeAndConf)(oid).map(_.headOption)
           // Find the original target
           otgs <- o.map(_._1).map { oid =>
