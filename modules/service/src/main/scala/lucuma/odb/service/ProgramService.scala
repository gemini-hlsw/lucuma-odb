// Copyright (c) 2016-2023 Association of Universities for Research in Astronomy, Inc. (AURA)
// For license information see LICENSE or https://opensource.org/licenses/BSD-3-Clause

package lucuma.odb.service

import cats.Monad
import cats.Semigroup
import cats.data.NonEmptyList
import cats.effect.Concurrent
import cats.syntax.all._
import eu.timepit.refined.types.string.NonEmptyString
import grackle.Result
import grackle.ResultT
import grackle.syntax.*
import lucuma.core.model.Access
import lucuma.core.model.GuestRole
import lucuma.core.model.Program
import lucuma.core.model.Semester
import lucuma.core.model.ServiceRole
import lucuma.core.model.ServiceUser
import lucuma.core.model.StandardRole
import lucuma.core.model.StandardRole.Ngo
import lucuma.core.model.StandardRole.Pi
import lucuma.core.model.User
import lucuma.core.util.Enumerated
import lucuma.odb.data.OdbError
import lucuma.odb.data.OdbErrorExtensions.*
import lucuma.odb.data._
import lucuma.odb.graphql.input.ProgramPropertiesInput
import lucuma.odb.service.ProgramService.LinkUserRequest.PartnerSupport
import lucuma.odb.service.ProgramService.LinkUserRequest.StaffSupport
import lucuma.odb.util.Codecs._
import natchez.Trace
import skunk._
import skunk.codec.all._
import skunk.syntax.all._

import Services.Syntax.*

trait ProgramService[F[_]] {

  /**
   * Find the program id matching the given reference, if any.
   */
  def selectPid(ref: ProgramReference): F[Option[Program.Id]]

  /**
   * Insert a new program, where the calling user becomes PI (unless it's a Service user, in which
   * case the PI is left empty.
   */
  def insertProgram(SET: Option[ProgramPropertiesInput.Create])(using Transaction[F]): F[Program.Id]

  /**
   * Perform the requested program <-> user link, yielding the linked ids if successful, or None
   * if the user was not authorized to perform the action.
   */
  def linkUser(req: ProgramService.LinkUserRequest)(using Transaction[F]): F[ProgramService.LinkUserResponse]

  /** Update the properies for programs with ids given by the supplied fragment, yielding a list of affected ids. */
  def updatePrograms(SET: ProgramPropertiesInput.Edit, where: AppliedFragment)(using Transaction[F]): F[Result[List[Program.Id]]]

  /** Check to see if the user has access to the given program. */
  def userHasAccess(programId: Program.Id)(using Transaction[F]): F[Boolean]

}

object ProgramService {

  sealed abstract class LinkUserRequest(val role: ProgramUserRole, val supportType: Option[ProgramUserSupportType] = None, val supportPartner: Option[Tag] = None) {
    def programId: Program.Id
    def userId: User.Id
  }
  object LinkUserRequest {

    case class Coi(programId: Program.Id, userId: User.Id) extends LinkUserRequest(ProgramUserRole.Coi)
    case class Observer(programId: Program.Id, userId: User.Id) extends LinkUserRequest(ProgramUserRole.Observer)
    case class StaffSupport(programId: Program.Id, userId: User.Id) extends LinkUserRequest(ProgramUserRole.Support, Some(ProgramUserSupportType.Staff))
    case class PartnerSupport(programId: Program.Id, userId: User.Id, partnerTag: Tag) extends LinkUserRequest(ProgramUserRole.Support, Some(ProgramUserSupportType.Partner), Some(partnerTag))

    /** Construct a LinkedUserRequest from unvalidated inputs, if possible. */
    def validate(
      programId: Program.Id,
      userId: User.Id,
      role: ProgramUserRole,
      supportType: Option[ProgramUserSupportType],
      supportPartner: Option[Tag]
    ): Either[String, LinkUserRequest] =
      role match {
        case ProgramUserRole.Coi =>
          (supportType orElse supportPartner)
            .as("Support type/partner must not be specified for COI role.")
            .toLeft(Coi(programId, userId))
        case ProgramUserRole.Observer =>
          (supportType orElse supportPartner)
            .as("Support type/partner must not be specified for OBSERVER role.")
            .toLeft(Observer(programId, userId))
        case ProgramUserRole.Support =>
          (supportType, supportPartner) match {
            case (Some(ProgramUserSupportType.Staff), None)        => Right(StaffSupport(programId, userId))
            case (Some(ProgramUserSupportType.Staff), _)           => Left("Support partner must not be specified if support type is STAFF.")
            case (Some(ProgramUserSupportType.Partner), Some(tag)) => Right(PartnerSupport(programId, userId, tag))
            case (Some(ProgramUserSupportType.Partner), _)         => Left("Support partner must be specified if support type is PARTNER.")
            case (None, _)                                         => Left("Support type must be specifed if role is SUPPORT.")
          }
      }

  }

  sealed trait LinkUserResponse extends Product with Serializable
  object LinkUserResponse {
    case class NotAuthorized(user: User)                     extends LinkUserResponse
    case class AlreadyLinked(pid: Program.Id, user: User.Id) extends LinkUserResponse
    case class Success(pis: Program.Id, user: User.Id)       extends LinkUserResponse
    case class InvalidUser(user: User.Id)                    extends LinkUserResponse
  }

  sealed trait UpdateProgramsError extends Product with Serializable {
    def user: User
    import UpdateProgramsError.*
    def message: String = this match
      case InvalidProposalStatus(_, ps)                     =>
        s"Invalid proposal status: ${ps.value}"
      case NotAuthorizedNewProposalStatus(user, ps)      =>
        s"User ${user.id} not authorized to set proposal status to ${ps.value.toUpperCase}."
      case NotAuthorizedOldProposalStatus(pid, user, ps) =>
        s"User ${user.id} not authorized to change proposal status from ${ps.value.toUpperCase} in program $pid."
      case NoProposalForStatusChange(_, pid)                =>
        s"Proposal status in program $pid cannot be changed because it has no proposal."
<<<<<<< HEAD

    def failure = odbError.asFailure

    def odbError: OdbError =
      this match      
        case InvalidProposalStatus(_, ps)               => OdbError.InvalidArgument(Some(message))
        case NotAuthorizedNewProposalStatus(_, ps)      => OdbError.NotAuthorized(user.id, Some(message))
        case NotAuthorizedOldProposalStatus(pid, _, ps) => OdbError.NotAuthorized(user.id, Some(message))
        case NoProposalForStatusChange(_, pid)          => OdbError.InvalidProgram(pid, Some(message))

=======
      case NoSemesterForSubmittedProposal(pid)           =>
        s"Submitted program $pid must be associated with a semester."
      case InvalidSemester(s: Option[Semester])          =>
        s"The maximum semester is capped at the current year +1${s.fold(".")(" ("+ _.format + " specified).")}"
    def failure = Result.failure(message)
>>>>>>> c891f1e8
  }

  object UpdateProgramsError {
    // we should never get this one, but we are converting between a Tag and a dynamic enum...
    case class InvalidProposalStatus(user: User, ps: Tag) extends UpdateProgramsError
    case class NotAuthorizedNewProposalStatus(user: User, ps: Tag) extends UpdateProgramsError
    case class NotAuthorizedOldProposalStatus(pid: Program.Id, user: User, ps: Tag) extends UpdateProgramsError
<<<<<<< HEAD
    case class NoProposalForStatusChange(user: User, pid: Program.Id) extends UpdateProgramsError
=======
    case class NoProposalForStatusChange(pid: Program.Id) extends UpdateProgramsError
    case class NoSemesterForSubmittedProposal(pid: Program.Id) extends UpdateProgramsError
    case class InvalidSemester(s: Option[Semester]) extends UpdateProgramsError
>>>>>>> c891f1e8
  }

  /**
   * Construct a `ProgramService` using the specified `Session`, for the specified `User`. All
   * operations will be performed on behalf of `user`.
   */
  def instantiate[F[_]: Concurrent: Trace](using Services[F]): ProgramService[F] =
    new ProgramService[F] {

      def selectPid(ref: ProgramReference): F[Option[Program.Id]] =
        session.option(Statements.selectPid)(ref)

      def insertProgram(SET: Option[ProgramPropertiesInput.Create])(using Transaction[F]): F[Program.Id] =
        Trace[F].span("insertProgram") {
          val SETʹ = SET.getOrElse(ProgramPropertiesInput.Create.Empty)

          session.prepareR(Statements.InsertProgram).use(_.unique(SETʹ.name, SETʹ.semester, user)).flatTap { pid =>
            SETʹ.proposal.traverse { proposalInput =>
              proposalService.insertProposal(proposalInput, pid)
            }
          }
        }

      def linkUser(req: ProgramService.LinkUserRequest)(using Transaction[F]): F[LinkUserResponse] = {
        val af: Option[AppliedFragment] =
          req match {
            case LinkUserRequest.Coi(programId, userId) => Statements.linkCoi(programId, userId, user)
            case LinkUserRequest.Observer(programId, userId) => Statements.linkObserver(programId, userId, user)
            case StaffSupport(programId, userId) => Statements.linkStaffSupport(programId, userId, user)
            case PartnerSupport(programId, userId, partnerTag) => Statements.linkPartnerSupport(programId, userId, user, partnerTag)
          }
        af match {
          case None     =>  Monad[F].pure(LinkUserResponse.NotAuthorized(user))
          case Some(af) =>
            val stmt = sql"${af.fragment} RETURNING c_program_id, c_user_id".query(program_id ~ user_id)
            session.prepareR(stmt).use { pq =>
              pq.option(af.argument).map {
                case Some(pid ~ uid) => LinkUserResponse.Success(pid, uid)
                case None            => LinkUserResponse.NotAuthorized(user)
              } .recover {
                case SqlState.UniqueViolation(_) => LinkUserResponse.AlreadyLinked(req.programId, req.userId)
                case SqlState.ForeignKeyViolation(_) => LinkUserResponse.InvalidUser(req.userId)
              }
            }
        }
      }

      def updatePrograms(SET: ProgramPropertiesInput.Edit, where: AppliedFragment)(using Transaction[F]):
        F[Result[List[Program.Id]]] = {

        // Create the temp table with the programs we're updating. We will join with this
        // several times later on in the transaction.
        val setup: F[Unit] = {
          val af = Statements.createProgramUpdateTempTable(where)
          session.prepareR(af.fragment.command).use(_.execute(af.argument)).void
        }

        // Update programs
        val updatePrograms: F[Result[List[Program.Id]]] =
          Statements.updatePrograms(SET).fold(Nil.success.pure[F]) { af =>
            session.prepareR(af.fragment.query(program_id)).use { ps =>
              ps.stream(af.argument, 1024)
                .compile
                .toList
                .map(_.success)
            }
          }.recover {
            case SqlState.CheckViolation(ex) if ex.getMessage.indexOf("d_semester_check") >= 0 =>
              UpdateProgramsError.InvalidSemester(SET.semester.toOption).failure
          }

        // Update proposals. This can fail in a few ways.
        val updateProposals: F[Result[List[Program.Id]]] =
          SET.proposal.fold(Result(Nil).pure[F]) {
            proposalService.updateProposals(_)
          }

        // A stable identifier (ie. a `val`) is needed for the enums.
        val enumsVal = enums

        def tagToProposalStatus(tag: Tag): Result[enumsVal.ProposalStatus] =
          Enumerated[enumsVal.ProposalStatus]
            .fromTag(tag.value)
            .fold(UpdateProgramsError.InvalidProposalStatus(user, tag).failure)(Result.apply)

        def userCanChangeProposalStatus(ps: enumsVal.ProposalStatus): Boolean =
          user.role.access =!= Access.Guest && (ps <= enumsVal.ProposalStatus.Submitted || user.role.access >= Access.Ngo)

        def validateStatusUpdate(
          pid:             Program.Id,
          oldStatus:       enumsVal.ProposalStatus,
          newStatusUpdate: Option[enumsVal.ProposalStatus],
          hasProposal:     Boolean
        ): Result[Unit] =
          newStatusUpdate
            .filter(_ =!= oldStatus) // if they match we're not really trying to update
            .fold(Result.unit) { newStatus =>
              (
                UpdateProgramsError.NoProposalForStatusChange(pid)
                  .failure.unlessA(hasProposal),

                UpdateProgramsError.NotAuthorizedNewProposalStatus(user, Tag(newStatus.tag))
                  .failure.unlessA(userCanChangeProposalStatus(newStatus)),

                UpdateProgramsError.NotAuthorizedOldProposalStatus(pid, user, Tag(oldStatus.tag))
                  .failure.unlessA(userCanChangeProposalStatus(oldStatus))

              ).tupled.void  // do we want all of the errors or would it be annoying?
            }

        def validateUpdate(newStatusUpdate: Option[enumsVal.ProposalStatus]): F[Result[Unit]] =
          session.prepareR(Statements.getTempTableData).use(
            _.stream(Void, chunkSize = 1024)
<<<<<<< HEAD
              .fold(Result.unit){ case (acc, (pid, psTag, hasProposal)) => 
                val check: Result[Unit] =
                  for {
                    ps <- tagToProposalStatus(psTag)
                    _  <- if (hasProposal) Result.unit
                          else UpdateProgramsError.NoProposalForStatusChange(user, pid).failure
                    _  <- if (userCanChangeProposalStatus(ps)) Result.unit
                          else UpdateProgramsError.NotAuthorizedOldProposalStatus(pid, user, psTag).failure
                  } yield ()
                (acc, check).parMapN((_, _) => ())
              }
              .compile
              .toList
              .map(_.head)
=======
             .fold(Result.unit) { case (acc, (pid, oldSemester, psTag, hasProposal)) =>
               val check: Result[Unit] =
                 for {
                   oldStatus <- tagToProposalStatus(psTag)
                   _         <- validateStatusUpdate(pid, oldStatus, newStatusUpdate, hasProposal)
                   finalStatus   = newStatusUpdate.getOrElse(oldStatus)
                   finalSemester = SET.semester.fold(none, oldSemester, _.some)
                   _         <- UpdateProgramsError.NoSemesterForSubmittedProposal(pid)
                                  .failure.unlessA(finalStatus === enumsVal.ProposalStatus.NotSubmitted || finalSemester.isDefined)
                 } yield ()

               (acc, check).parTupled.void
             }
             .compile
             .onlyOrError
>>>>>>> c891f1e8
          )

        (for {
          _    <- ResultT(setup.map(Result.apply))
          n    <- ResultT(SET.proposalStatus.traverse(tagToProposalStatus).pure[F])
          _    <- ResultT(validateUpdate(n))
          ids1 <- ResultT(updatePrograms)
          ids2 <- ResultT(updateProposals) 
        } yield (ids1 |+| ids2)).value

      }

      def userHasAccess(programId: Program.Id)(using Transaction[F]): F[Boolean] =
        Statements.existsUserAccess(user, programId).fold(true.pure[F]) { af =>
          val stmt = sql"SELECT ${af.fragment}".query(bool)
          session.prepareR(stmt).use { pg =>
            pg.unique(af.argument)
          }
        }

    }


  object Statements {

    val selectPid: Query[ProgramReference, Program.Id] =
      sql"""
        SELECT
          c_program_id
        FROM
          t_program
        WHERE
          c_program_reference = $program_reference
      """.query(program_id)

    def createProgramUpdateTempTable(whichProgramIds: AppliedFragment): AppliedFragment =
      void"""
        CREATE TEMPORARY TABLE t_program_update (
          c_program_id,
          c_semester,
          c_proposal_status,
          c_has_proposal
        )
        ON COMMIT DROP
          AS SELECT
            which.pid,
            prog.c_semester,
            prog.c_proposal_status,
            prop.c_program_id IS NOT NULL
        FROM (""" |+| whichProgramIds |+| void""") AS which (pid)
        INNER JOIN t_program prog
          ON prog.c_program_id = which.pid
        LEFT JOIN t_proposal prop
          ON prop.c_program_id = which.pid
      """

    def getTempTableData: Query[Void, (Program.Id, Option[Semester], Tag, Boolean)] =
      sql"""
        SELECT
           c_program_id,
           c_semester,
           c_proposal_status,
           c_has_proposal
        FROM t_program_update
        ORDER BY c_program_id
      """.query(program_id *: semester.opt *: tag *: bool)

    def updates(SET: ProgramPropertiesInput.Edit): Option[NonEmptyList[AppliedFragment]] =
      NonEmptyList.fromList(
        List(
          SET.existence.map(sql"c_existence = $existence"),
          SET.name.map(sql"c_name = $text_nonempty"),
          SET.proposalStatus.map(sql"c_proposal_status = $tag"),
          SET.semester.fold(void"c_semester = null".some, none, s => sql"c_semester = $semester"(s).some),
        ).flatten
      )

    def updatePrograms(SET: ProgramPropertiesInput.Edit): Option[AppliedFragment] =
      updates(SET).map { us =>
        void"""
          UPDATE t_program
          SET """ |+| us.intercalate(void", ") |+| void"""
          FROM t_program_update WHERE t_program.c_program_id = t_program_update.c_program_id
          RETURNING t_program.c_program_id
        """
      }

    def existsUserAsPi(
      programId: Program.Id,
      userId: User.Id,
    ): AppliedFragment =
      sql"""
        EXISTS (select c_program_id from t_program where c_program_id = $program_id and c_pi_user_id = $user_id)
      """.apply(programId, userId)

    def existsUserAsCoi(
      programId: Program.Id,
      userId: User.Id,
    ): AppliedFragment =
      sql"""
        EXISTS (select c_role from t_program_user where  c_program_id = $program_id and c_user_id = $user_id and c_role = 'coi')
      """.apply(programId, userId)

    def existsAllocationForPartner(
      programId: Program.Id,
      partner: Tag
    ): AppliedFragment =
      sql"""
        EXISTS (select c_duration from t_allocation where c_program_id = $program_id and c_partner=$tag and c_duration > 'PT')
        """.apply(programId, partner)

    def existsUserAccess(
      user:      User,
      programId: Program.Id
    ): Option[AppliedFragment] =
      user.role match {
        case GuestRole             => existsUserAsPi(programId, user.id).some
        case Pi(_)                 => (existsUserAsPi(programId, user.id) |+| void" OR " |+| existsUserAsCoi(programId, user.id)).some
        case Ngo(_, partner)       => existsAllocationForPartner(programId, Tag(partner.tag)).some
        case ServiceRole(_) |
             StandardRole.Admin(_) |
             StandardRole.Staff(_) => none
      }

    def whereUserAccess(
      user:      User,
      programId: Program.Id
    ): AppliedFragment =
      existsUserAccess(user, programId).fold(AppliedFragment.empty) { af =>
        void"WHERE " |+| af
      }

    def andWhereUserAccess(
      user:      User,
      programId: Program.Id
    ): AppliedFragment =
      existsUserAccess(user, programId).fold(AppliedFragment.empty) { af =>
        void"AND " |+| af
      }

    /** Insert a program, making the passed user PI if it's a non-service user. */
    val InsertProgram: Query[(Option[NonEmptyString], Option[Semester], User), Program.Id] =
      sql"""
        INSERT INTO t_program (c_name, c_semester, c_pi_user_id, c_pi_user_type)
        VALUES (${text_nonempty.opt}, ${semester.opt}, ${(user_id ~ user_type).opt})
        RETURNING c_program_id
      """.query(program_id)
         .contramap {
            case (oNes, oSem, ServiceUser(_, _)) => (oNes, oSem, None)
            case (oNes, oSem, nonServiceUser   ) => (oNes, oSem, Some(nonServiceUser.id, UserType.fromUser(nonServiceUser)))
         }

    /** Link a user to a program, without any access checking. */
    val LinkUser: Fragment[(Program.Id, User.Id, ProgramUserRole, Option[ProgramUserSupportType], Option[Tag])] =
      sql"""
         INSERT INTO t_program_user (c_program_id, c_user_id, c_user_type, c_role, c_support_type, c_support_partner)
         SELECT $program_id, $user_id, 'standard', $program_user_role, ${program_user_support_type.opt}, ${tag.opt}
        """

    /**
     * Link a co-investigator to a program.
     * - Guests cannot do this.
     * - Staff, Admin, and Service users can always do this.
     * - Standard user can only do this if they're the program's PI.
     */
    def linkCoi(
      targetProgram: Program.Id,
      targetUser: User.Id, // user to link
      user: User, // current user
    ): Option[AppliedFragment] = {
      val up = LinkUser(targetProgram, targetUser, ProgramUserRole.Coi, None, None)
      user.role match {
        case GuestRole                    => None
        case ServiceRole(_)               => Some(up)
        case StandardRole.Admin(_)        => Some(up)
        case StandardRole.Ngo(_, partner) => Some(up |+| void" WHERE " |+| existsAllocationForPartner(targetProgram, Tag(partner.tag)))
        case StandardRole.Pi(_)           => Some(up |+| void" WHERE " |+| existsUserAsPi(targetProgram, user.id))
        case StandardRole.Staff(_)        => Some(up)
      }
    }

    /**
     * Link an observer to a program.
     * - Guests cannot do this.
     * - Staff, Admin, and Service users can always do this.
     * - Standard user can only do this if they're the program's PI or Coi.
     */
    def linkObserver(
      targetProgram: Program.Id,
      targetUser: User.Id, // user to link
      user: User, // current user
    ): Option[AppliedFragment] = {
      val up = LinkUser(targetProgram, targetUser, ProgramUserRole.Observer, None, None)
      user.role match {
        case GuestRole                    => None
        case ServiceRole(_)               => Some(up)
        case StandardRole.Admin(_)        => Some(up)
        case StandardRole.Ngo(_, partner) => Some(up |+| void" WHERE " |+| existsAllocationForPartner(targetProgram, Tag(partner.tag)))
        case StandardRole.Staff(_)        => Some(up)
        case StandardRole.Pi(_)           =>
          Some(
            up |+| void" WHERE " |+| existsUserAsPi(targetProgram, user.id)  |+|
                   void" OR "    |+| existsUserAsCoi(targetProgram, user.id)
          )
      }
    }

    /**
     * Link staff support to a program.
     * - Staff, Admin, and Service users can always do this.
     * - Nobody else can do this.
     */
    def linkStaffSupport(
      targetProgram: Program.Id,
      targetUser: User.Id, // user to link
      user: User, // current user
    ): Option[AppliedFragment] = {
      import lucuma.core.model.Access._
      val up = LinkUser(targetProgram, targetUser, ProgramUserRole.Support, Some(ProgramUserSupportType.Staff), None)
      user.role.access match {
        case Admin | Staff | Service => Some(up) // ok
        case _                       => None // nobody else can do this
      }
    }

    /**
     * Link partner support to a program.
     * - Staff, Admin, and Service users can always do this.
     * - Nobody else can do this.
     */
    def linkPartnerSupport(
      targetProgram: Program.Id,
      targetUser: User.Id, // user to link
      user: User, // current user
      partner: Tag, // partner
    ): Option[AppliedFragment] = {
      import lucuma.core.model.Access._
      val up = LinkUser(targetProgram, targetUser, ProgramUserRole.Support, Some(ProgramUserSupportType.Partner), Some(partner))
      user.role.access match {
        case Admin | Staff | Service => Some(up) // ok
        case _                       => None // nobody else can do this
      }
    }

  }

}<|MERGE_RESOLUTION|>--- conflicted
+++ resolved
@@ -23,8 +23,6 @@
 import lucuma.core.model.StandardRole.Pi
 import lucuma.core.model.User
 import lucuma.core.util.Enumerated
-import lucuma.odb.data.OdbError
-import lucuma.odb.data.OdbErrorExtensions.*
 import lucuma.odb.data._
 import lucuma.odb.graphql.input.ProgramPropertiesInput
 import lucuma.odb.service.ProgramService.LinkUserRequest.PartnerSupport
@@ -115,7 +113,6 @@
   }
 
   sealed trait UpdateProgramsError extends Product with Serializable {
-    def user: User
     import UpdateProgramsError.*
     def message: String = this match
       case InvalidProposalStatus(_, ps)                     =>
@@ -124,26 +121,13 @@
         s"User ${user.id} not authorized to set proposal status to ${ps.value.toUpperCase}."
       case NotAuthorizedOldProposalStatus(pid, user, ps) =>
         s"User ${user.id} not authorized to change proposal status from ${ps.value.toUpperCase} in program $pid."
-      case NoProposalForStatusChange(_, pid)                =>
+      case NoProposalForStatusChange(pid)                =>
         s"Proposal status in program $pid cannot be changed because it has no proposal."
-<<<<<<< HEAD
-
-    def failure = odbError.asFailure
-
-    def odbError: OdbError =
-      this match      
-        case InvalidProposalStatus(_, ps)               => OdbError.InvalidArgument(Some(message))
-        case NotAuthorizedNewProposalStatus(_, ps)      => OdbError.NotAuthorized(user.id, Some(message))
-        case NotAuthorizedOldProposalStatus(pid, _, ps) => OdbError.NotAuthorized(user.id, Some(message))
-        case NoProposalForStatusChange(_, pid)          => OdbError.InvalidProgram(pid, Some(message))
-
-=======
       case NoSemesterForSubmittedProposal(pid)           =>
         s"Submitted program $pid must be associated with a semester."
       case InvalidSemester(s: Option[Semester])          =>
         s"The maximum semester is capped at the current year +1${s.fold(".")(" ("+ _.format + " specified).")}"
     def failure = Result.failure(message)
->>>>>>> c891f1e8
   }
 
   object UpdateProgramsError {
@@ -151,13 +135,9 @@
     case class InvalidProposalStatus(user: User, ps: Tag) extends UpdateProgramsError
     case class NotAuthorizedNewProposalStatus(user: User, ps: Tag) extends UpdateProgramsError
     case class NotAuthorizedOldProposalStatus(pid: Program.Id, user: User, ps: Tag) extends UpdateProgramsError
-<<<<<<< HEAD
-    case class NoProposalForStatusChange(user: User, pid: Program.Id) extends UpdateProgramsError
-=======
     case class NoProposalForStatusChange(pid: Program.Id) extends UpdateProgramsError
     case class NoSemesterForSubmittedProposal(pid: Program.Id) extends UpdateProgramsError
     case class InvalidSemester(s: Option[Semester]) extends UpdateProgramsError
->>>>>>> c891f1e8
   }
 
   /**
@@ -271,22 +251,6 @@
         def validateUpdate(newStatusUpdate: Option[enumsVal.ProposalStatus]): F[Result[Unit]] =
           session.prepareR(Statements.getTempTableData).use(
             _.stream(Void, chunkSize = 1024)
-<<<<<<< HEAD
-              .fold(Result.unit){ case (acc, (pid, psTag, hasProposal)) => 
-                val check: Result[Unit] =
-                  for {
-                    ps <- tagToProposalStatus(psTag)
-                    _  <- if (hasProposal) Result.unit
-                          else UpdateProgramsError.NoProposalForStatusChange(user, pid).failure
-                    _  <- if (userCanChangeProposalStatus(ps)) Result.unit
-                          else UpdateProgramsError.NotAuthorizedOldProposalStatus(pid, user, psTag).failure
-                  } yield ()
-                (acc, check).parMapN((_, _) => ())
-              }
-              .compile
-              .toList
-              .map(_.head)
-=======
              .fold(Result.unit) { case (acc, (pid, oldSemester, psTag, hasProposal)) =>
                val check: Result[Unit] =
                  for {
@@ -302,7 +266,6 @@
              }
              .compile
              .onlyOrError
->>>>>>> c891f1e8
           )
 
         (for {
