// Copyright (c) 2016-2023 Association of Universities for Research in Astronomy, Inc. (AURA)
// For license information see LICENSE or https://opensource.org/licenses/BSD-3-Clause

package lucuma.odb.service

import cats.Applicative
import cats.data.EitherT
import cats.data.OptionT
import cats.effect.Concurrent
import cats.effect.std.UUIDGen
import cats.syntax.apply.*
import cats.syntax.either.*
import cats.syntax.eq.*
import cats.syntax.flatMap.*
import cats.syntax.foldable.*
import cats.syntax.functor.*
import cats.syntax.option.*
import cats.syntax.traverse.*
import eu.timepit.refined.types.numeric.NonNegShort
import fs2.Stream
import grackle.Result
import lucuma.core.enums.Instrument
import lucuma.core.enums.ObserveClass
import lucuma.core.enums.SequenceType
import lucuma.core.enums.StepType
import lucuma.core.model.Observation
import lucuma.core.model.Visit
import lucuma.core.model.sequence.Atom
import lucuma.core.model.sequence.Step
import lucuma.core.model.sequence.StepConfig
import lucuma.core.model.sequence.StepEstimate
import lucuma.core.model.sequence.gmos.DynamicConfig.GmosNorth
import lucuma.core.model.sequence.gmos.DynamicConfig.GmosSouth
import lucuma.core.model.sequence.gmos.StaticConfig.GmosNorth as GmosNorthStatic
import lucuma.core.model.sequence.gmos.StaticConfig.GmosSouth as GmosSouthStatic
import lucuma.core.util.TimeSpan
import lucuma.core.util.Timestamp
import lucuma.odb.data.OdbError
import lucuma.odb.data.OdbErrorExtensions.*
import lucuma.odb.logic.EstimatorState
import lucuma.odb.logic.TimeEstimateCalculator
import lucuma.odb.sequence.data.CompletedAtomMap
import lucuma.odb.sequence.data.ProtoStep
import lucuma.odb.util.Codecs.*
import skunk.*
import skunk.implicits.*

import Services.Syntax.*

trait SequenceService[F[_]] {

  def selectGmosNorthCompletedAtomMap(
    observationId: Observation.Id
  )(using Transaction[F]): F[CompletedAtomMap[GmosNorth]]

  def selectGmosNorthSteps(
    observationId: Observation.Id
  )(using Transaction[F]): F[Map[Step.Id, (GmosNorth, StepConfig)]]

  def selectGmosSouthCompletedAtomMap(
    observationId: Observation.Id
  )(using Transaction[F]): F[CompletedAtomMap[GmosSouth]]

  def selectGmosSouthSteps(
    observationId: Observation.Id
  )(using Transaction[F]): F[Map[Step.Id, (GmosSouth, StepConfig)]]

  def setStepCompleted(
    stepId: Step.Id,
    time:   Option[Timestamp]
  )(using Transaction[F]): F[Unit]

  def insertAtomRecord(
    visitId:      Visit.Id,
    instrument:   Instrument,
    stepCount:    NonNegShort,
    sequenceType: SequenceType
  )(using Transaction[F], Services.ServiceAccess): F[Result[Atom.Id]]

  def insertGmosNorthStepRecord(
    atomId:         Atom.Id,
    instrument:     GmosNorth,
    step:           StepConfig,
    observeClass:   ObserveClass,
    timeCalculator: TimeEstimateCalculator[GmosNorthStatic, GmosNorth]
  )(using Transaction[F], Services.ServiceAccess): F[Result[Step.Id]]

  def insertGmosSouthStepRecord(
    atomId:         Atom.Id,
    instrument:     GmosSouth,
    step:           StepConfig,
    observeClass:   ObserveClass,
    timeCalculator: TimeEstimateCalculator[GmosSouthStatic, GmosSouth]
  )(using Transaction[F], Services.ServiceAccess): F[Result[Step.Id]]

}

object SequenceService {

  sealed trait InsertAtomResponse extends Product with Serializable

  object InsertAtomResponse {

    case class VisitNotFound(
      vid:        Visit.Id,
      instrument: Instrument
    ) extends InsertAtomResponse

    case class Success(
      aid: Atom.Id
    ) extends InsertAtomResponse

  }

  sealed trait InsertStepResponse extends Product with Serializable

  object InsertStepResponse {

    case class AtomNotFound(
      aid:        Atom.Id,
      instrument: Instrument
    ) extends InsertStepResponse

    case class Success(
      sid: Step.Id
    ) extends InsertStepResponse
  }

  def instantiate[F[_]: Concurrent: UUIDGen](using Services[F]): SequenceService[F] =
    new SequenceService[F] {

      override def selectGmosNorthCompletedAtomMap(
        observationId: Observation.Id
      )(using Transaction[F]): F[CompletedAtomMap[GmosNorth]] =
        selectCompletedAtomMap(
          observationId,
          gmosSequenceService.selectGmosNorthDynamicForObs(observationId)
        )

      override def selectGmosSouthCompletedAtomMap(
        observationId: Observation.Id
      )(using Transaction[F]): F[CompletedAtomMap[GmosSouth]] =
        selectCompletedAtomMap(
          observationId,
          gmosSequenceService.selectGmosSouthDynamicForObs(observationId)
        )

      private def selectCompletedAtomMap[D](
        observationId:  Observation.Id,
        dynamicConfigs: Stream[F, (Step.Id, D)]
      )(using Transaction[F]): F[CompletedAtomMap[D]] =
        stepRecordMap(observationId, dynamicConfigs)
          .flatMap(completedAtomMap(observationId))

      def selectGmosNorthSteps(
        observationId: Observation.Id
      )(using Transaction[F]): F[Map[Step.Id, (GmosNorth, StepConfig)]] =
        stepRecordMap(observationId, gmosSequenceService.selectGmosNorthDynamicForObs(observationId))

      def selectGmosSouthSteps(
        observationId: Observation.Id
      )(using Transaction[F]): F[Map[Step.Id, (GmosSouth, StepConfig)]] =
        stepRecordMap(observationId, gmosSequenceService.selectGmosSouthDynamicForObs(observationId))

      /**
       * We'll need to estimate the cost of executing the next step.  For that
       * we have to find the static config, the last gcal step (if any), the
       * last science step (if any) and the last step in general (if any).
       * This will serve as an input to the time estimate calculator so that it
       * can compare a new step being recorded with the previous state and
       * determine the cost of making the prescribed changes.
       */
      private def selectEstimatorState[S, D](
        observationId: Observation.Id,
        staticConfig:  Visit.Id => F[Option[S]],
        dynamicConfig: Step.Id => F[Option[D]]
      )(using Transaction[F]): F[Option[(S, EstimatorState[D])]] =
        for {
          vid     <- session.option(Statements.SelectLastVisit)(observationId)
          static  <- vid.flatTraverse(staticConfig)
          gcal    <- session.option(Statements.SelectLastGcalConfig)(observationId)
          science <- session.option(Statements.SelectLastScienceConfig)(observationId)
          step    <- session.option(Statements.SelectLastStepConfig)(observationId)
          dynamic <- step.flatTraverse { case (id, _, _) => dynamicConfig(id) }
        } yield static.tupleRight(
          EstimatorState(
            gcal,
            science,
            (step, dynamic).mapN { case ((_, stepConfig, observeClass), d) =>
              ProtoStep(d, stepConfig, observeClass)
            }
          )
        )

      private def selectGmosNorthEstimatorState(
        observationId: Observation.Id
      )(using Transaction[F]): F[Option[(GmosNorthStatic, EstimatorState[GmosNorth])]] =
        selectEstimatorState(
          observationId,
          services.gmosSequenceService.selectGmosNorthStatic,
          services.gmosSequenceService.selectGmosNorthDynamicForStep
        )

      private def selectGmosSouthEstimatorState(
        observationId: Observation.Id
      )(using Transaction[F]): F[Option[(GmosSouthStatic, EstimatorState[GmosSouth])]] =
        selectEstimatorState(
          observationId,
          services.gmosSequenceService.selectGmosSouthStatic,
          services.gmosSequenceService.selectGmosSouthDynamicForStep
        )

      private def stepRecordMap[D](
        observationId:  Observation.Id,
        dynamicConfigs: Stream[F, (Step.Id, D)]
      )(using Transaction[F]): F[Map[Step.Id, (D, StepConfig)]] = {

        // `configs` is a grouping of a configuration C and the set of steps
        // that share that same configuration value.  It's grouped this way to
        // minimize the amount of memory that is needed to hold the entire
        // executed part of the sequence.
        //
        // Here we want to flip this map around (Step.Id -> C), but also map C
        // to A if possible.  The mapping function is intended to lookup the
        // instrument configuration associated with a science, gcal, etc.
        // configuration.  E.g. (Step.Id, Science) => (GmosNorth, Science).
        def foldConfigs[A, C](
          configs: Iterable[(C, Set[Step.Id])],
          z:       Map[Step.Id, A]
        )(op: (Step.Id, C) => Option[A]): Map[Step.Id, A] =
          configs.foldLeft(z) { case (zʹ, (c, sids)) =>
            sids.foldLeft(zʹ) { case (zʹʹ, sid) =>
              op(sid, c).fold(zʹʹ)(a => zʹʹ + (sid -> a))
            }
          }

        def foldStream[A, C](
          stream: Stream[F, (Step.Id, C)],
          z:      Map[Step.Id, A]
        )(op: (Step.Id, C) => Option[A]): F[Map[Step.Id, A]] =
          stream.fold(Map.empty[C, Set[Step.Id]]) { case (m, (s, c)) =>
            m.updatedWith(c) { _.map(_ + s).orElse(Set(s).some)}
          }.compile.onlyOrError.map(foldConfigs(_, z)(op))

        def foldQuery[A, C](
          query: Query[Observation.Id, (Step.Id, C)],
          z:     Map[Step.Id, A]
        )(op: (Step.Id, C) => Option[A]): F[Map[Step.Id, A]] =
          foldStream(session.stream(query)(observationId, 1024), z)(op)

        for {
          ds <- foldStream(dynamicConfigs, Map.empty[Step.Id, D])((_, d) => d.some)
          r  <- foldQuery(Statements.SelectStepConfigForObs, Map.empty[Step.Id, (D, StepConfig)]) { (sid, sc) =>
            ds.get(sid).tupleRight(sc)
          }
        } yield r

      }

      // Want a map from atom configuration to completed count that can be
      // matched against the generated atoms.
      private def completedAtomMap[D](
        observationId: Observation.Id
      )(
        stepMap: Map[Step.Id, (D, StepConfig)]
      )(using Transaction[F]): F[CompletedAtomMap[D]] = {

        import CompletedAtomMap.AtomMatch
        import CompletedAtomMap.StepMatch

        trait State {
          def reset: State
          def next(aid: Atom.Id, count: NonNegShort, sequenceType: SequenceType, step: StepMatch[D]): State
          def finalized: CompletedAtomMap[D]
        }

        case class Reset(completed: CompletedAtomMap[D]) extends State {
          override def reset: State = this

          override def next(aid: Atom.Id, count: NonNegShort, sequenceType: SequenceType, step: StepMatch[D]): State =
            InProgress(aid, count, sequenceType, List(step), completed)

          override def finalized: CompletedAtomMap[D] = completed
        }

        object Reset {
          lazy val init: State = Reset(CompletedAtomMap.Empty)
        }

        case class InProgress(
          inProgressAtomId:       Atom.Id,
          inProgressCount:        NonNegShort,
          inProgressSequenceType: SequenceType,
          inProgressSteps:        AtomMatch[D],
          completed:              CompletedAtomMap[D]
        ) extends State {

          override def reset: State = Reset(completed)

          private def addStep(step: StepMatch[D]): InProgress =
            copy(inProgressSteps = step :: inProgressSteps)

          override def next(aid: Atom.Id, count: NonNegShort, sequenceType: SequenceType, step: StepMatch[D]): State =
            if (aid === inProgressAtomId) addStep(step) // continue existing atom
            else InProgress(aid, count, sequenceType, List(step), finalized) // start a new atom

          private def inProgressKey: CompletedAtomMap.Key[D] =
            CompletedAtomMap.Key(inProgressSequenceType, inProgressSteps.reverse)

          override def finalized: CompletedAtomMap[D] =
            if (inProgressSteps.sizeIs != inProgressCount.value) completed
            else completed.increment(inProgressKey)

        }

        // Fold over the stream of completed steps in completion order.  If an
        // atom is broken up by anything else it shouldn't count as complete.
        session
          .stream(Statements.SelectCompletedStepRecordsForObs)(observationId, 1024)
          .fold(Reset.init) { case (state, (aid, cnt, seqType, sid)) =>
            stepMap.get(sid).fold(state.reset)(state.next(aid, cnt, seqType, _))
          }
          .compile
          .onlyOrError
          .map(_.finalized)

      }

      override def setStepCompleted(
        stepId: Step.Id,
        time:   Option[Timestamp]
      )(using Transaction[F]): F[Unit] =
        session.execute(Statements.SetStepCompleted)(time, stepId).void

      def insertAtomRecordImpl(
        visitId:      Visit.Id,
        instrument:   Instrument,
        stepCount:    NonNegShort,
        sequenceType: SequenceType
      )(using Transaction[F], Services.ServiceAccess): F[InsertAtomResponse] =
        val v = visitService.select(visitId).map(_.filter(_.instrument === instrument))
        (for {
          inv <- EitherT.fromOptionF(v, InsertAtomResponse.VisitNotFound(visitId, instrument))
          aid <- EitherT.right[InsertAtomResponse](UUIDGen[F].randomUUID.map(Atom.Id.fromUuid))
          _   <- EitherT.right[InsertAtomResponse](session.execute(Statements.InsertAtom)(aid, inv.observationId, visitId, instrument, stepCount, sequenceType))
        } yield InsertAtomResponse.Success(aid)).merge

      override def insertAtomRecord(
        visitId:      Visit.Id,
        instrument:   Instrument,
        stepCount:    NonNegShort,
        sequenceType: SequenceType
      )(using Transaction[F], Services.ServiceAccess): F[Result[Atom.Id]] =
        insertAtomRecordImpl(visitId, instrument, stepCount, sequenceType).map:
          case InsertAtomResponse.VisitNotFound(id, instrument) => OdbError.InvalidVisit(id, Some(s"Visit '$id' not found or is not a ${instrument.longName} visit")).asFailure
          case InsertAtomResponse.Success(aid)                  => Result.success(aid)

      import InsertStepResponse.*

      private def insertStepConfig(
        stepId:     Step.Id,
        stepConfig: StepConfig
      ): F[Unit] =
        stepConfig match {
          case StepConfig.Bias | StepConfig.Dark => Applicative[F].unit
          case s @ StepConfig.Gcal(_, _, _, _)   => session.execute(Statements.InsertStepConfigGcal)(stepId, s).void
          case s @ StepConfig.Science(_, _)      => session.execute(Statements.InsertStepConfigScience)(stepId, s).void
          case s @ StepConfig.SmartGcal(_)       => session.execute(Statements.InsertStepConfigSmartGcal)(stepId, s).void
        }

      private def insertStepRecord[S, D](
        atomId:              Atom.Id,
        instrument:          Instrument,
        stepConfig:          StepConfig,
        observeClass:        ObserveClass,
        timeEstimate:        (S, EstimatorState[D]) => StepEstimate,
        estimatorState:      Observation.Id => F[Option[(S, EstimatorState[D])]],
        insertDynamicConfig: Step.Id => F[Unit]
      )(using Transaction[F], Services.ServiceAccess): F[Result[Step.Id]] =
        val foo = session.option(Statements.SelectObservationId)((atomId, instrument))
        val fos = OptionT(foo).flatMap(o => OptionT(estimatorState(o))).value
        (for {
          sid <- EitherT.right(UUIDGen[F].randomUUID.map(Step.Id.fromUuid))
          es  <- EitherT.fromOptionF(fos, AtomNotFound(atomId, instrument))
          _   <- EitherT.right(session.execute(Statements.InsertStep)(
                   sid, atomId, instrument, stepConfig.stepType, observeClass, timeEstimate.tupled(es).total
                 )).void
          _   <- EitherT.right(insertStepConfig(sid, stepConfig))
          _   <- EitherT.right(insertDynamicConfig(sid))
        } yield Success(sid)).merge.map:
<<<<<<< HEAD
          case AtomNotFound(id, instrument)  =>   OdbError.InvalidAtom(id, Some(s"Atom '$id' not found or is not a ${instrument.longName} atom")).asFailure
          case Success(sid)                  =>   Result(sid)
=======
          case NotAuthorized(user)           => OdbError.NotAuthorized(user.id).asFailure
          case AtomNotFound(id, instrument)  => OdbError.InvalidAtom(id, Some(s"Atom '$id' not found or is not a ${instrument.longName} atom")).asFailure
          case Success(sid)                  => Result(sid)
>>>>>>> ee39815d

      override def insertGmosNorthStepRecord(
        atomId:         Atom.Id,
        dynamicConfig:  GmosNorth,
        stepConfig:     StepConfig,
        observeClass:   ObserveClass,
        timeCalculator: TimeEstimateCalculator[GmosNorthStatic, GmosNorth]
      )(using Transaction[F], Services.ServiceAccess): F[Result[Step.Id]] =
        insertStepRecord(
          atomId,
          Instrument.GmosNorth,
          stepConfig,
          observeClass,
          timeCalculator.estimateStep(_, _, ProtoStep(dynamicConfig, stepConfig, observeClass)),
          selectGmosNorthEstimatorState,
          sid => gmosSequenceService.insertGmosNorthDynamic(sid, dynamicConfig)
        )

      override def insertGmosSouthStepRecord(
        atomId:         Atom.Id,
        dynamicConfig:  GmosSouth,
        stepConfig:     StepConfig,
        observeClass:   ObserveClass,
        timeCalculator: TimeEstimateCalculator[GmosSouthStatic, GmosSouth]
      )(using Transaction[F], Services.ServiceAccess): F[Result[Step.Id]] =
        insertStepRecord(
          atomId,
          Instrument.GmosSouth,
          stepConfig,
          observeClass,
          timeCalculator.estimateStep(_, _, ProtoStep(dynamicConfig, stepConfig, observeClass)),
          selectGmosSouthEstimatorState,
          sid => gmosSequenceService.insertGmosSouthDynamic(sid, dynamicConfig)
        )
    }

  object Statements {

    val SelectObservationId: Query[(Atom.Id, Instrument), Observation.Id] =
      sql"""
        SELECT c_observation_id
          FROM t_atom_record
         WHERE c_atom_id = $atom_id AND c_instrument = $instrument
      """.query(observation_id)

    val InsertAtom: Command[(
      Atom.Id,
      Observation.Id,
      Visit.Id,
      Instrument,
      NonNegShort,
      SequenceType
    )] =
      sql"""
        INSERT INTO t_atom_record (
          c_atom_id,
          c_observation_id,
          c_visit_id,
          c_instrument,
          c_step_count,
          c_sequence_type
        ) SELECT
          $atom_id,
          $observation_id,
          $visit_id,
          $instrument,
          $int2_nonneg,
          $sequence_type
      """.command

    val InsertStep: Command[(
      Step.Id,
      Atom.Id,
      Instrument,
      StepType,
      ObserveClass,
      TimeSpan
    )] =
      sql"""
        INSERT INTO t_step_record (
          c_step_id,
          c_step_index,
          c_atom_id,
          c_instrument,
          c_step_type,
          c_observe_class,
          c_time_estimate
        ) SELECT
          $step_id,
          COALESCE(
            (SELECT MAX(c_step_index) + 1
             FROM t_step_record AS s
             INNER JOIN t_atom_record AS a ON a.c_atom_id = s.c_atom_id
             WHERE a.c_observation_id = (SELECT c_observation_id FROM t_atom_record WHERE c_atom_id = $atom_id)
            ),
            1
          ),
          $atom_id,
          $instrument,
          $step_type,
          $obs_class,
          $time_span
      """.command.contramap { (s, a, i, t, c, d) => (s, a, a, i, t, c, d) }

    /**
     * Selects completed step records for a particular observation.  A completed
     * step is one for which the completion time has been set by the reception
     * of an EndStep step event and for which there are no pending datasets or
     * datasets which have a QA state set to anything other than Pass.
     */
    val SelectCompletedStepRecordsForObs: Query[Observation.Id, (Atom.Id, NonNegShort, SequenceType, Step.Id)] =
      (sql"""
        SELECT
          a.c_atom_id,
          a.c_step_count,
          a.c_sequence_type,
          s.c_step_id
        FROM
          t_step_record s
        INNER JOIN
          t_atom_record a
        ON a.c_atom_id = s.c_atom_id
        WHERE """ ~> sql"""a.c_observation_id = $observation_id AND s.c_completed IS NOT NULL""" <~ sql"""
          AND NOT EXISTS (
            SELECT 1
            FROM   t_dataset d
            WHERE
              d.c_step_id = s.c_step_id
              AND (
                d.c_end_time IS NULL
                OR (d.c_qa_state IS NOT NULL AND d.c_qa_state <> 'Pass'::e_dataset_qa_state)
              )
          )
        ORDER BY s.c_completed
      """).query(atom_id *: int2_nonneg *: sequence_type *: step_id)

    def encodeColumns(prefix: Option[String], columns: List[String]): String =
      columns.map(c => s"${prefix.foldMap(_ + ".")}$c").intercalate(",\n")

    private def insertStepConfigFragment(table: String, columns: List[String]): Fragment[Void] =
      sql"""
        INSERT INTO #$table (
          c_step_id,
          #${encodeColumns(none, columns)}
        )
      """

    private val StepConfigGcalColumns: List[String] =
      List(
        "c_gcal_continuum",
        "c_gcal_ar_arc",
        "c_gcal_cuar_arc",
        "c_gcal_thar_arc",
        "c_gcal_xe_arc",
        "c_gcal_filter",
        "c_gcal_diffuser",
        "c_gcal_shutter"
      )

    val InsertStepConfigGcal: Command[(Step.Id, StepConfig.Gcal)] =
      sql"""
        ${insertStepConfigFragment("t_step_config_gcal", StepConfigGcalColumns)} SELECT
          $step_id,
          $step_config_gcal
      """.command

    private val StepConfigScienceColumns: List[String] =
      List(
        "c_offset_p",
        "c_offset_q",
        "c_guide_state"
      )

    val InsertStepConfigScience: Command[(Step.Id, StepConfig.Science)] =
      sql"""
        ${insertStepConfigFragment("t_step_config_science", StepConfigScienceColumns)} SELECT
          $step_id,
          $step_config_science
      """.command

    private val StepConfigSmartGcalColumns: List[String] =
      List(
        "c_smart_gcal_type"
      )

    val InsertStepConfigSmartGcal: Command[(Step.Id, StepConfig.SmartGcal)] =
      sql"""
        ${insertStepConfigFragment("t_step_config_smart_gcal", StepConfigSmartGcalColumns)} SELECT
          $step_id,
          $step_config_smart_gcal
      """.command

    private val step_config: Codec[StepConfig] =
      (
        step_type               *:
        step_config_gcal.opt    *:
        step_config_science.opt *:
        step_config_smart_gcal.opt
      ).eimap { case (stepType, oGcal, oScience, oSmart) =>
        stepType match {
          case StepType.Bias      => StepConfig.Bias.asRight
          case StepType.Dark      => StepConfig.Dark.asRight
          case StepType.Gcal      => oGcal.toRight("Missing gcal step config definition")
          case StepType.Science   => oScience.toRight("Missing science step config definition")
          case StepType.SmartGcal => oSmart.toRight("Missing smart gcal step config definition")
        }
      } { stepConfig =>
        (stepConfig.stepType,
         StepConfig.gcal.getOption(stepConfig),
         StepConfig.science.getOption(stepConfig),
         StepConfig.smartGcal.getOption(stepConfig)
        )
      }

    val SelectStepConfigForObs: Query[Observation.Id, (Step.Id, StepConfig)] =
      (sql"""
        SELECT
          v.c_step_id,
          v.c_step_type,
          #${encodeColumns("v".some, StepConfigGcalColumns)},
          #${encodeColumns("v".some, StepConfigScienceColumns)},
          #${encodeColumns("v".some, StepConfigSmartGcalColumns)}
        FROM v_step_record v
        INNER JOIN t_atom_record a ON a.c_atom_id = v.c_atom_id
        WHERE """ ~> sql"""a.c_observation_id = $observation_id"""
      ).query(step_id *: step_config)

    val SetStepCompleted: Command[(Option[Timestamp], Step.Id)] =
      sql"""
        UPDATE t_step_record
           SET c_completed = ${core_timestamp.opt}
         WHERE c_step_id = $step_id
      """.command

    val SelectLastVisit: Query[Observation.Id, Visit.Id] =
      sql"""
        SELECT c_visit_id
          FROM t_visit
         WHERE c_observation_id = $observation_id
      ORDER BY c_created DESC
         LIMIT 1
      """.query(visit_id)

    val SelectLastGcalConfig: Query[Observation.Id, StepConfig.Gcal] =
      sql"""
        SELECT
          #${encodeColumns("s".some, StepConfigGcalColumns)}
        FROM v_step_record s
        INNER JOIN t_atom_record a ON a.c_atom_id = s.c_atom_id
        WHERE
          a.c_observation_id = $observation_id AND
          s.c_step_type      = 'gcal'
        ORDER BY s.c_created DESC
        LIMIT 1
      """.query(step_config_gcal)

    val SelectLastScienceConfig: Query[Observation.Id, StepConfig.Science] =
      sql"""
        SELECT
          #${encodeColumns("s".some, StepConfigScienceColumns)}
        FROM v_step_record s
        INNER JOIN t_atom_record a ON a.c_atom_id = s.c_atom_id
        WHERE
          a.c_observation_id = $observation_id AND
          s.c_step_type      = 'science'
        ORDER BY s.c_created DESC
        LIMIT 1
      """.query(step_config_science)

    val SelectLastStepConfig: Query[Observation.Id, (Step.Id, StepConfig, ObserveClass)] =
      sql"""
        SELECT
          s.c_step_id,
          s.c_step_type,
          #${encodeColumns("s".some, StepConfigGcalColumns)},
          #${encodeColumns("s".some, StepConfigScienceColumns)},
          #${encodeColumns("s".some, StepConfigSmartGcalColumns)},
          s.c_observe_class
        FROM v_step_record s
        INNER JOIN t_atom_record a ON a.c_atom_id = s.c_atom_id
        WHERE
          a.c_observation_id = $observation_id
        ORDER BY s.c_created DESC
        LIMIT 1
      """.query(step_id *: step_config *: obs_class)

  }
}<|MERGE_RESOLUTION|>--- conflicted
+++ resolved
@@ -388,14 +388,8 @@
           _   <- EitherT.right(insertStepConfig(sid, stepConfig))
           _   <- EitherT.right(insertDynamicConfig(sid))
         } yield Success(sid)).merge.map:
-<<<<<<< HEAD
-          case AtomNotFound(id, instrument)  =>   OdbError.InvalidAtom(id, Some(s"Atom '$id' not found or is not a ${instrument.longName} atom")).asFailure
-          case Success(sid)                  =>   Result(sid)
-=======
-          case NotAuthorized(user)           => OdbError.NotAuthorized(user.id).asFailure
           case AtomNotFound(id, instrument)  => OdbError.InvalidAtom(id, Some(s"Atom '$id' not found or is not a ${instrument.longName} atom")).asFailure
           case Success(sid)                  => Result(sid)
->>>>>>> ee39815d
 
       override def insertGmosNorthStepRecord(
         atomId:         Atom.Id,
