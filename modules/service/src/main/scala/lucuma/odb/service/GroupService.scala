--- conflicted
+++ resolved
@@ -45,14 +45,9 @@
   def selectGroups(programId: Program.Id)(using Transaction[F]): F[GroupTree]
   def selectPid(groupId: Group.Id)(using Transaction[F]): F[Option[Program.Id]]
   def cloneGroup(input: CloneGroupInput)(using Transaction[F]): F[Result[Group.Id]]
-<<<<<<< HEAD
   def selectAllObservationsInGroup(groupId: Group.Id)(using Transaction[F]): F[List[Observation.Id]]
-  def deleteSystemGroup(groupId: Group.Id)(using Transaction[F]): F[Unit]
-=======
-
   def deleteSystemGroup(pid: Program.Id, groupId: Group.Id)(using Transaction[F], ServiceAccess): F[Result[Unit]]
-  
->>>>>>> 9f29e02c
+
 }
 
 object GroupService {
@@ -90,11 +85,8 @@
 
       override def createGroup(input: CreateGroupInput, system: Boolean, calibrationRoles: List[CalibrationRole])(using Transaction[F]): F[Result[Group.Id]] =
         programService(emailConfig, httpClient).resolvePid(input.programId, input.proposalReference, input.programReference).flatMap: r =>
-<<<<<<< HEAD
           r.traverse(createGroupImpl(_, input.SET, input.initialContents, system, calibrationRoles))
-=======
-          r.traverse(createGroupImpl(_, input.SET, input.initialContents, system))
-      
+
       // This saves a bit of annoyance below
       extension [A](self: List[A]) private def traverseNel_[F[_]: Applicative, B](f: NonEmptyList[A] => F[B]): F[Unit] =
         NonEmptyList.fromList(self).traverse(f).void
@@ -108,9 +100,9 @@
         selectGroups(pid).flatMap: root =>
           root.findGroup(groupId) match
             case None    => OdbError.InvalidArgument(s"No such group $groupId in $pid.".some).asFailureF
-            case Some(g) => 
+            case Some(g) =>
               ResultT.fromResult(toDelete(g))
-                .flatMap: (gs, os) =>                  
+                .flatMap: (gs, os) =>
                   os.traverseNel_(nel => ResultT(observationService.deleteCalibrationObservations(nel))) >>
                   gs.traverseNel_(nel => deleteEmptySystemGroups(nel))
                 .value
@@ -131,19 +123,18 @@
 
       private def toDelete(tree: GroupTree): Result[(List[Group.Id], List[Observation.Id])] =
         tree match
-          case Root(programId, children) => 
+          case Root(programId, children) =>
             OdbError.InvalidArgument(s"Cannot delete root group of $programId.".some).asFailure
-          case Branch(groupId, _, _, children, _, _, _, _, false) =>
+          case Branch(groupId, _, _, children, _, _, _, _, false, _) =>
               OdbError.InvalidArgument(s"Cannot delete non-sytem group $groupId.".some).asFailure
-          case Leaf(observationId) => 
-            Result((Nil, List(observationId))) // calibration-ness is checked by the obs service    
-          case Branch(groupId, _, _, children, _, _, _, _, true) =>
+          case Leaf(observationId) =>
+            Result((Nil, List(observationId))) // calibration-ness is checked by the obs service
+          case Branch(groupId, _, _, children, _, _, _, _, true, _) =>
               children
                 .traverse(toDelete)
                 .map(_.combineAll)
-                .map: (gs, os) => 
-                  (groupId :: gs, os)            
->>>>>>> 9f29e02c
+                .map: (gs, os) =>
+                  (groupId :: gs, os)
 
       // Clone `oid` into `dest`, at the end.
       private def cloneObservationInto(oid: Observation.Id, dest: Option[Group.Id])(using Transaction[F]): ResultT[F, Observation.Id] =
@@ -268,15 +259,6 @@
 
       def selectAllObservationsInGroup(groupId: Group.Id)(using Transaction[F]): F[List[Observation.Id]] =
         session.execute(Statements.SelectAllObservationsInGroup)(groupId)
-
-      def deleteSystemGroup(groupId: Group.Id)(using Transaction[F]): F[Unit] =
-        for
-          info <- session.option(Statements.SelectGroupInfo)(groupId)
-          _    <- info.traverse: (pid, parentId, parentIndex) =>
-                    session.execute(sql"SET CONSTRAINTS ALL DEFERRED".command) >>
-                    session.execute(Statements.DeleteSystemGroup)(groupId) >>
-                    session.execute(Statements.CloseHole)(pid, parentId, parentIndex)
-        yield ()
 
     }
 
@@ -502,7 +484,6 @@
         WHERE c_group_id = $group_id
       """.query(program_id *: group_id.opt *: int2_nonneg)
 
-<<<<<<< HEAD
     val DeleteSystemGroup: Command[Group.Id] =
       sql"""
         DELETE FROM t_group
@@ -513,15 +494,14 @@
       sql"""
         CALL group_close_hole($program_id, ${group_id.opt}, $int2_nonneg)
       """.command
-=======
-      def deleteSystemGroups[A <: NonEmptyList[Group.Id]](enc: Encoder[A]): Query[A, Group.Id] =
-        sql"""
-          DELETE FROM t_group
-          WHERE c_group_id in ($enc)
-          AND c_system = true
-          RETURNING c_group_id
-        """.query(group_id)
->>>>>>> 9f29e02c
+
+    def deleteSystemGroups[A <: NonEmptyList[Group.Id]](enc: Encoder[A]): Query[A, Group.Id] =
+      sql"""
+        DELETE FROM t_group
+        WHERE c_group_id in ($enc)
+        AND c_system = true
+        RETURNING c_group_id
+      """.query(group_id)
 
   }
 
