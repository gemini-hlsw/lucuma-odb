--- conflicted
+++ resolved
@@ -23,11 +23,8 @@
 import lucuma.odb.data.ObsActiveStatus
 import lucuma.odb.data.ObsStatus
 import lucuma.odb.data.Tag
-<<<<<<< HEAD
+import lucuma.odb.graphql.snippet.input.ConstraintSetInput
 import lucuma.odb.graphql.snippet.input.ObservationPropertiesInput
-=======
-import lucuma.odb.graphql.snippet.input.ConstraintSetInput
->>>>>>> f3dee0cf
 import lucuma.odb.util.Codecs._
 import skunk._
 import skunk.implicits._
@@ -36,17 +33,8 @@
   import ObservationService._
 
   def insertObservation(
-<<<<<<< HEAD
     programId:   Program.Id,
     SET:         ObservationPropertiesInput,
-=======
-    programId:     Program.Id,
-    name:          Option[NonEmptyString] = NonEmptyString.unapply("Untitled Observation"),
-    existence:     Existence              = Existence.Present,
-    status:        ObsStatus              = ObsStatus.New,
-    activeState:   ObsActiveStatus        = ObsActiveStatus.Active,
-    constraintSet: ConstraintSet          = ConstraintSetInput.NominalConstraints
->>>>>>> f3dee0cf
   ): F[InsertObservationResponse]
 
 }
@@ -62,33 +50,26 @@
   import InsertObservationResponse._
 
   def fromUserAndSession[F[_]: MonadCancelThrow](user: User, session: Session[F]): ObservationService[F] =
-<<<<<<< HEAD
     new ObservationService[F] {
 
       def insertObservation(
         programId:   Program.Id,
         SET:         ObservationPropertiesInput,
       ): F[InsertObservationResponse] = {
-        val af = Statements.insertObservationAs(user, programId, SET.subtitle, SET.existence.getOrElse(Existence.Default), SET.status.getOrElse(ObsStatus.Default), SET.activeStatus.getOrElse(ObsActiveStatus.Default))
+        val af = Statements.insertObservationAs(
+          user,
+          programId,
+          SET.subtitle,
+          SET.existence.getOrElse(Existence.Default),
+          SET.status.getOrElse(ObsStatus.Default),
+          SET.activeStatus.getOrElse(ObsActiveStatus.Default),
+          SET.constraintSet.getOrElse(ConstraintSetInput.NominalConstraints),
+        )
         session.prepare(af.fragment.query(observation_id)).use { pq =>
           pq.option(af.argument).map {
             case Some(oid) => Success(oid)
             case None      => NotAuthorized(user)
           }
-=======
-    (programId:     Program.Id,
-     name:          Option[NonEmptyString],
-     existence:     Existence,
-     status:        ObsStatus,
-     activeState:   ObsActiveStatus,
-     constraintSet: ConstraintSet
-    ) => {
-      val af = Statements.insertObservationAs(user, programId, name, existence, status, activeState, constraintSet)
-      session.prepare(af.fragment.query(observation_id)).use { pq =>
-        pq.option(af.argument).map {
-          case Some(oid) => Success(oid)
-          case None      => NotAuthorized(user)
->>>>>>> f3dee0cf
         }
       }
     }
