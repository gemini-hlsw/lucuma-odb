// Copyright (c) 2016-2023 Association of Universities for Research in Astronomy, Inc. (AURA)
// For license information see LICENSE or https://opensource.org/licenses/BSD-3-Clause

package lucuma.odb.service

import cats.Applicative
import cats.data.NonEmptyList
import cats.data.OptionT
import cats.effect.Concurrent
import cats.syntax.all.*
import eu.timepit.refined.api.Refined.value
import eu.timepit.refined.types.numeric.NonNegShort
import eu.timepit.refined.types.numeric.PosBigDecimal
import eu.timepit.refined.types.numeric.PosInt
import eu.timepit.refined.types.string.NonEmptyString
import grackle.Result
import grackle.ResultT
import grackle.syntax.*
import lucuma.core.enums.CloudExtinction
import lucuma.core.enums.FocalPlane
import lucuma.core.enums.ImageQuality
import lucuma.core.enums.Instrument
import lucuma.core.enums.ObsActiveStatus
import lucuma.core.enums.ObsStatus
import lucuma.core.enums.ObservationValidationCode
import lucuma.core.enums.ScienceBand
import lucuma.core.enums.ScienceMode
import lucuma.core.enums.Site
import lucuma.core.enums.SkyBackground
import lucuma.core.enums.SpectroscopyCapabilities
import lucuma.core.enums.WaterVapor
import lucuma.core.math.Angle
import lucuma.core.math.Coordinates
import lucuma.core.math.Declination
import lucuma.core.math.RightAscension
import lucuma.core.math.SignalToNoise
import lucuma.core.math.Wavelength
import lucuma.core.model.CallForProposals
import lucuma.core.model.ConstraintSet
import lucuma.core.model.ElevationRange
import lucuma.core.model.Group
import lucuma.core.model.ObjectTracking
import lucuma.core.model.Observation
import lucuma.core.model.ObservationReference
import lucuma.core.model.ObservationValidation
import lucuma.core.model.ObservingNight
import lucuma.core.model.Program
import lucuma.core.model.StandardRole.*
import lucuma.core.model.Target
import lucuma.core.model.User
import lucuma.core.syntax.string.*
import lucuma.core.util.DateInterval
import lucuma.core.util.Timestamp
import lucuma.itc.client.ItcClient
import lucuma.odb.data.Existence
import lucuma.odb.data.Nullable
import lucuma.odb.data.Nullable.Absent
import lucuma.odb.data.Nullable.NonNull
import lucuma.odb.data.ObservationValidationMap
import lucuma.odb.data.ObservingModeType
import lucuma.odb.data.OdbError
import lucuma.odb.data.OdbErrorExtensions.*
import lucuma.odb.data.PosAngleConstraintMode
import lucuma.odb.graphql.given
import lucuma.odb.graphql.input.CloneObservationInput
import lucuma.odb.graphql.input.ConstraintSetInput
import lucuma.odb.graphql.input.CreateObservationInput
import lucuma.odb.graphql.input.ElevationRangeInput
import lucuma.odb.graphql.input.ObservationPropertiesInput
import lucuma.odb.graphql.input.ObservationTimesInput
import lucuma.odb.graphql.input.ObservingModeInput
import lucuma.odb.graphql.input.PosAngleConstraintInput
import lucuma.odb.graphql.input.ScienceRequirementsInput
import lucuma.odb.graphql.input.SpectroscopyScienceRequirementsInput
import lucuma.odb.graphql.input.TargetEnvironmentInput
import lucuma.odb.graphql.input.TimingWindowInput
import lucuma.odb.sequence.data.GeneratorParams
import lucuma.odb.service.GeneratorParamsService.Error as GenParamsError
import lucuma.odb.syntax.instrument.*
import lucuma.odb.syntax.resultT.*
import lucuma.odb.util.Codecs.*
import lucuma.odb.util.Codecs.group_id
import lucuma.odb.util.Codecs.int2_nonneg
import natchez.Trace
import skunk.*
import skunk.data.Completion
import skunk.exception.PostgresErrorException
import skunk.implicits.*

import java.time.Duration

import Services.Syntax.*

sealed trait ObservationService[F[_]] {

  /**
   * Finds the observation id consistent with the given ids (if any).
   */
  def resolveOid(
    oid: Option[Observation.Id],
    ref: Option[ObservationReference]
  ): F[Result[Observation.Id]]

  def createObservation(
    input: CreateObservationInput
  )(using Transaction[F]): F[Result[Observation.Id]]

  def selectObservations(
    which: AppliedFragment
  )(using Transaction[F]): F[List[Observation.Id]]

  def selectObservingModes(
    which: List[Observation.Id]
  )(using Transaction[F]): F[Map[Option[ObservingModeType], List[Observation.Id]]]

  def updateObservations(
    SET:   ObservationPropertiesInput.Edit,
    which: AppliedFragment
  )(using Transaction[F]): F[Result[Map[Program.Id, List[Observation.Id]]]]

  def updateObservationsTimes(
    SET:   ObservationTimesInput,
    which: AppliedFragment
  )(using Transaction[F]): F[Result[Map[Program.Id, List[Observation.Id]]]]

  def cloneObservation(
    input: CloneObservationInput
  )(using Transaction[F]): F[Result[ObservationService.CloneIds]]

  def deleteCalibrationObservations(
    oids: NonEmptyList[Observation.Id]
  )(using Transaction[F]): F[Result[Unit]]

  def observationValidations(
    pid: Program.Id,
    oid: Observation.Id,
    itcClient: ItcClient[F],
  )(using Transaction[F]): F[List[ObservationValidation]]

}

object ObservationService {

  final case class ItcParams(
    constraints:     ConstraintSet,
    signalToNoise:   SignalToNoise,
    signalToNoiseAt: Option[Wavelength],
    observingMode:   ObservingModeType
  )

  final case class DatabaseConstraint(
    constraint: String,
    message:    String
  )

  val MissingAirMassConstraint: DatabaseConstraint =
    DatabaseConstraint(
      "air_mass_neither_or_both",
      "airMass constraint requires both min and max values."
    )

  val MissingHourAngleConstraint: DatabaseConstraint =
    DatabaseConstraint(
      "hour_angle_neither_or_both",
      "hourAngle constraint requires both minHours and maxHours."
    )

  val MissingScienceBandConstraint: DatabaseConstraint =
    DatabaseConstraint(
      "obs_status_science_band",
      "a science band must be assigned to ready, executing or executed observations"
    )

  val BothExplicitCoordinatesConstraint: DatabaseConstraint =
    DatabaseConstraint(
      "explicit_base_neither_or_both",
      "explicitBase requires both ra and dec"
    )

  def GenericConstraintViolationMessage(m: String): String =
    s"Database constraint violation produced by input: $m"

  val DatabaseConstraints: List[DatabaseConstraint] =
    List(
      MissingAirMassConstraint,
      MissingHourAngleConstraint,
      MissingScienceBandConstraint,
      BothExplicitCoordinatesConstraint
    )

  def constraintViolationMessage(ex: PostgresErrorException): String =
    DatabaseConstraints
      .find { dc => ex.message.contains(dc.constraint) }
      .map(_.message)
      .getOrElse(GenericConstraintViolationMessage(ex.message))

  // observation validation messages
  val AsterismOutOfRangeMsg = "Asterism out of Call for Proposals limits."
  val ExplicitBaseOutOfRangeMsg = "Explicit base out of Call for Proposals limits."
  def InvalidInstrumentMsg(instr: Instrument) = s"Instrument $instr not part of Call for Proposals."
  def MissingDataMsg(otid: Option[Target.Id], paramName: String) =
    otid.fold(s"Missing $paramName")(tid => s"Missing $paramName for target $tid")
  def InvalidScienceBandMsg(b: ScienceBand) = s"Science Band ${b.tag.toScreamingSnakeCase} has no time allocation."

  case class CloneIds(
    originalId: Observation.Id,
    cloneId:    Observation.Id
  )

  def instantiate[F[_]: Concurrent: Trace](using Services[F]): ObservationService[F] =
    new ObservationService[F] {

      val resolver = new IdResolver("observation", Statements.selectOid, _.label)

      override def resolveOid(
        oid: Option[Observation.Id],
        ref: Option[ObservationReference]
      ): F[Result[Observation.Id]] =
        resolver.resolve(oid, ref)

      private def setTimingWindows(
        oids:          List[Observation.Id],
        timingWindows: Option[List[TimingWindowInput]],
      )(using Transaction[F]): F[Result[Unit]] =
        timingWindows
          .traverse(timingWindowService.createFunction)
          .map { optF =>
            optF.fold(().pure[F])( f => f(oids, transaction) )
          }.sequence

      /** Create the observation itself, with no asterism. */
      private def createObservationImpl(
        programId: Program.Id,
        SET:       ObservationPropertiesInput.Create
      )(using Transaction[F]): F[Result[Observation.Id]] =
        Trace[F].span("createObservation") {
          session.execute(sql"set constraints all deferred".command) >>
          session.prepareR(GroupService.Statements.OpenHole).use(_.unique(programId, SET.group, SET.groupIndex)).flatMap { ix =>
            Statements
              .insertObservationAs(user, programId, SET, ix)
              .flatTraverse { af =>
                session.prepareR(af.fragment.query(observation_id)).use { pq =>
                  pq.option(af.argument).map {
                    case Some(oid) => Result(oid)
                    case None      => OdbError.NotAuthorized(user.id).asFailure
                  }
                }.flatMap { rOid =>

                  val rOptF = SET.observingMode.traverse(observingModeServices.createFunction)
                  (rOid, rOptF).parMapN { (oid, optF) =>
                    optF.fold(oid.pure[F]) { f => f(List(oid), transaction).as(oid) }
                  }.sequence

                }
              }.flatTap { rOid =>
                rOid.flatTraverse { oid => setTimingWindows(List(oid), SET.timingWindows) }
              }.flatMap { rOid =>
                SET.obsAttachments.fold(rOid.pure[F]) { aids =>
                  rOid.flatTraverse { oid =>
                    obsAttachmentAssignmentService
                      .insertAssignments(programId, List(oid), aids)
                      .map(_.map(_ => oid))
                  }
                }
              }
          }.recoverWith {
             case SqlState.CheckViolation(ex) =>
               OdbError.InvalidArgument(Some(constraintViolationMessage(ex))).asFailureF
          }
        }

      // This will fully delete a calibration observation
      // It assumes the imple case where the observation has no extra timing windows or attachments
      def deleteCalibrationObservations(
        oids: NonEmptyList[Observation.Id]
      )(using Transaction[F]): F[Result[Unit]] = {
        val existenceOff = ObservationPropertiesInput.Edit(
          Nullable.Absent,
          None,
          None,
          Nullable.Absent,
          Nullable.Absent,
          None,
          None,
          None,
          Nullable.Absent,
          Nullable.Absent,
          None,
          Nullable.Absent,
          Some(Existence.Deleted),
          Nullable.Null,
          None,
          Nullable.Absent
        )

        // delete targets, asterisms and observations
        for {
          _    <- oids.traverse(o =>
                    // set the existence to deleted, so it gets removed from groups too
                    updateObservations(existenceOff, sql"$observation_id"(o))
                  )
          // Look the linked targets
          tids <- session.execute(Statements.linkedTargets(oids))(oids.toList)
          // Delete asterisms and targets
          _    <- NonEmptyList
                    .fromList(tids)
                    .map(tids => session.executeCommand(Statements.deleteLinkedAsterisms(tids)).void)
                    .getOrElse(Applicative[F].unit)
          _    <- NonEmptyList
                    .fromList(tids)
                    .map(tids => session.executeCommand(Statements.deleteTargets(tids)).void)
                    .getOrElse(Applicative[F].unit)
          // Actually delete the observations
          _    <- session.executeCommand(Statements.deleteCalibrationObservations(oids))
        } yield Result.unit

      }

      override def createObservation(
        input: CreateObservationInput
      )(using Transaction[F]): F[Result[Observation.Id]] = {

        // Extracts the observation creation properties, validating the band
        // choice (if any), or else setting the band in the case of a single
        // band allocation.
        def observationProperties(pid: Program.Id): ResultT[F, ObservationPropertiesInput.Create] = {
          val props = input.SET.getOrElse(ObservationPropertiesInput.Create.Default)

          props.scienceBand.fold(

            // No science band in the input, but if the proposal has a time
            // allocation in single band select it.
            ResultT(allocationService.selectScienceBands(pid).map { bands =>
              bands.toList match {
                case b :: Nil => ObservationPropertiesInput.Create.scienceBand.replace(b.some)(props).success
                case _        => props.success
              }
            })

          ) { band => ResultT(allocationService.validateBand(band, List(pid))).as(props) }
        }

        def create(pid: Program.Id): ResultT[F, Observation.Id] =
          observationProperties(pid).flatMap { props =>
            ResultT(createObservationImpl(pid, props))
          }

        def insertAsterism(pid: Program.Id, oid: Observation.Id): ResultT[F, Unit] =
          input.asterism.toOption.fold(ResultT.unit) { a =>
            ResultT(asterismService.insertAsterism(pid, NonEmptyList.one(oid), a))
          }

        val go =
          for
            pid <- ResultT(programService.resolvePid(input.programId, input.proposalReference, input.programReference))
            oid <- create(pid)
            _   <- insertAsterism(pid, oid)
          yield oid

        go.value.flatTap: r =>
          transaction.rollback.unlessA(r.hasValue)

      }

      override def selectObservations(
        which: AppliedFragment
      )(using Transaction[F]): F[List[Observation.Id]] =
        session.prepareR(which.fragment.query(observation_id)).use { pq =>
          pq.stream(which.argument, chunkSize = 1024).compile.toList
        }

      override def selectObservingModes(
        which: List[Observation.Id]
      )(using Transaction[F]): F[Map[Option[ObservingModeType], List[Observation.Id]]] =
        NonEmptyList
          .fromList(which)
          .fold(Applicative[F].pure(Map.empty)) { oids =>
            val af = Statements.selectObservingModes(oids)
            session.prepareR(af.fragment.query(observation_id ~ observing_mode_type.opt)).use { pq =>
              pq.stream(af.argument, chunkSize = 1024).compile.toList.map {
                _.groupBy(_._2).view.mapValues(_.unzip._1).toMap
              }
            }
          }

      private def updateObservingModeType(
        newMode: Option[ObservingModeType],
        which:   NonEmptyList[Observation.Id]
      ): F[Unit] = {
        val af = Statements.updateObservingModeType(newMode, which)
        session.prepareR(af.fragment.command).use { pq =>
          pq.execute(af.argument).void
        }
      }

      private def updateObservingModes(
        nEdit: Nullable[ObservingModeInput.Edit],
        oids:  NonEmptyList[Observation.Id],
      )(using Transaction[F]): F[Result[Unit]] =

        nEdit.toOptionOption.fold(Result.unit.pure[F]) { oEdit =>
          for {
            m <- selectObservingModes(oids.toList)
            _ <- updateObservingModeType(oEdit.flatMap(_.observingModeType), oids)
            r <- m.toList.traverse { case (existingMode, matchingOids) =>
              (existingMode, oEdit) match {
                case (Some(ex), Some(edit)) if edit.observingModeType.contains(ex) =>
                  // update existing
                  observingModeServices.updateFunction(edit).traverse(f => f(matchingOids, transaction))

                case (Some(ex), Some(edit)) =>
                  for {
                    // delete existing
                    _ <- observingModeServices.deleteFunction(ex)(matchingOids, transaction)

                    // create new
                    r <- observingModeServices.createViaUpdateFunction(edit).traverse(f => f(matchingOids, transaction))
                  } yield r

                case (None,    Some(edit)) =>
                  // create new
                  observingModeServices.createViaUpdateFunction(edit).traverse(f => f(matchingOids, transaction))

                case (Some(ex), None) =>
                  // delete existing
                  observingModeServices.deleteFunction(ex)(matchingOids, transaction).as(Result.unit)

                case _  =>
                  // do nothing
                  Result.unit.pure[F]
              }
            }.map(_.sequence.void)
          } yield r
        }

      // Applying the same move to a list of observations will put them all together in the
      // destination group (or at the top level) in no particular order.
      def moveObservations(
        groupId: Nullable[Group.Id],
        groupIndex: Option[NonNegShort],
        which: AppliedFragment
      ): F[Unit] =
        (groupId, groupIndex) match
          case (Nullable.Absent, None) => ().pure[F] // do nothing if neither is specified
          case (gid, index) =>
            val af = Statements.moveObservations(gid.toOption, index, which)
            session.prepareR(af.fragment.query(void)).use(pq => pq.stream(af.argument, 512).compile.drain)

      override def updateObservations(
        SET:   ObservationPropertiesInput.Edit,
        which: AppliedFragment
      )(using Transaction[F]): F[Result[Map[Program.Id, List[Observation.Id]]]] =
        Trace[F].span("updateObservation") {
          def validateBand(pids: => List[Program.Id]): ResultT[F, Unit] =
            SET.scienceBand.toOption.fold(ResultT.unit)(band => ResultT(allocationService.validateBand(band, pids)))

          val updates: ResultT[F, Map[Program.Id, List[Observation.Id]]] =
            for {
              r <- ResultT(Statements.updateObservations(SET, which).traverse { af =>
                      session.prepareR(af.fragment.query(program_id *: observation_id)).use { pq =>
                        pq.stream(af.argument, chunkSize = 1024).compile.toList
                      }
                   })
              g  = r.groupMap(_._1)(_._2)                                  // grouped:   Map[Program.Id, List[Observation.Id]]
              u  = g.values.reduceOption(_ ++ _).flatMap(NonEmptyList.fromList)  // ungrouped: NonEmptyList[Observation.Id]
              _ <- validateBand(g.keys.toList)
              _ <- ResultT(u.map(u => updateObservingModes(SET.observingMode, u)).getOrElse(Result.unit.pure[F]))
              _ <- ResultT(setTimingWindows(u.foldMap(_.toList), SET.timingWindows.foldPresent(_.orEmpty)))
              _ <- ResultT(g.toList.traverse { case (pid, oids) =>
                     obsAttachmentAssignmentService.setAssignments(pid, oids, SET.obsAttachments)
                   }.map(_.sequence))
          } yield g

          for {
            _ <- session.execute(sql"set constraints all deferred".command)
            _ <- moveObservations(SET.group, SET.groupIndex, which)
            r <- updates.value.recoverWith {
                   case SqlState.CheckViolation(ex) =>
                     OdbError.InvalidArgument(Some(constraintViolationMessage(ex))).asFailureF
                 }
            _ <- transaction.rollback.unlessA(r.hasValue) // rollback if something failed
          } yield r
        }

      override def updateObservationsTimes(
        SET:   ObservationTimesInput,
        which: AppliedFragment
      )(using Transaction[F]): F[Result[Map[Program.Id, List[Observation.Id]]]] =
        Trace[F].span("updateObservationTimes") {
          val updates: ResultT[F, Map[Program.Id, List[Observation.Id]]] =
            for {
              r <- ResultT(Statements.updateObsTime(SET.observationTime, which).traverse { af =>
                      session.prepareR(af.fragment.query(program_id *: observation_id)).use { pq =>
                        pq.stream(af.argument, chunkSize = 1024).compile.toList
                      }
                   })
              g  = r.groupMap(_._1)(_._2)                 // grouped:   Map[Program.Id, List[Observation.Id]]
            } yield g
          updates.value
        }

      private def cloneObservationImpl(
        observationId: Observation.Id,
        SET:           Option[ObservationPropertiesInput.Edit]
      )(using Transaction[F]): F[Result[(Program.Id, Observation.Id)]] = {

        // First we need the pid, observing mode, and grouping information
        val selPid = sql"select c_program_id, c_observing_mode_type, c_group_id, c_group_index, c_calibration_role from t_observation where c_observation_id = $observation_id"
        session.prepareR(selPid.query(program_id *: observing_mode_type.opt *: group_id.opt *: int2_nonneg *: calibration_role.opt)).use(_.option(observationId)).flatMap {

          case None => Result.failure(s"No such observation: $observationId").pure[F]

          case Some((_, _, _, _, Some(_))) =>
            Result.failure(s"Cannot clone calibration observations: $observationId").pure[F]

          case Some((pid, observingMode, gid, gix, None)) =>

            // Desired group index is gix + 1
            val destGroupIndex = NonNegShort.unsafeFrom((gix.value + 1).toShort)

            // Ok the obs exists, so let's clone its main row in t_observation. If this returns
            // None then it means the user doesn't have permission to see the obs.
            val cObsStmt = Statements.cloneObservation(pid, observationId, user, destGroupIndex)
            val cloneObs = session.prepareR(cObsStmt.fragment.query(observation_id)).use(_.option(cObsStmt.argument))

            // Action to open a hole in the destination program/group after the observation we're cloning
            val openHole: F[NonNegShort] =
              session.execute(sql"set constraints all deferred".command) >>
              session.prepareR(sql"select group_open_hole($program_id, ${group_id.opt}, ${int2_nonneg.opt})".query(int2_nonneg)).use { pq =>
                pq.unique(pid, gid, destGroupIndex.some)
              }

            // Ok let's do the clone.
            (openHole >> cloneObs).flatMap {

              case None =>
                // User doesn't have permission to see the obs
                Result.failure(s"No such observation: $observationId").pure[F]

              case Some(oid2) =>

                val cloneRelatedItems =
                  asterismService.cloneAsterism(observationId, oid2) >>
                  observingMode.traverse(observingModeServices.cloneFunction(_)(observationId, oid2)) >>
                  timingWindowService.cloneTimingWindows(observationId, oid2) >>
                  obsAttachmentAssignmentService.cloneAssignments(observationId, oid2)

                val doUpdate =
                  SET match
                    case None    => Result((pid, oid2)).pure[F] // nothing to do
                    case Some(s) =>
                      updateObservations(s, sql"select $observation_id".apply(oid2))
                        .map { r =>
                          // We probably don't need to check this return value, but I feel bad not doing it.
                          r.map(_.toList).flatMap {
                            case List((`pid`, List(`oid2`))) => Result((pid, oid2))
                            case other                       => Result.failure(s"Observation update: expected ($pid, [$oid2]), found ${other.mkString("[", ",", "]")}")
                          }
                        }
                        .flatTap {
                          r => transaction.rollback.unlessA(r.hasValue)
                        }

                cloneRelatedItems >> doUpdate

            }
        }
      }

      def cloneObservation(
        input: CloneObservationInput
      )(using Transaction[F]): F[Result[CloneIds]] =
        (for
          origOid       <- ResultT(resolveOid(input.observationId, input.observationRef))
          (pid, newOid) <- ResultT(cloneObservationImpl(origOid, input.SET))
          _             <- ResultT(asterismService.setAsterism(pid, NonEmptyList.of(newOid), input.asterism))
        yield CloneIds(origOid, newOid)).value

      // ***********************
      // All about the validations
      // ***********************
      def cfpError(msg: String): ObservationValidation =
        ObservationValidation.callForProposals(msg)

      extension (ra: RightAscension)
        def isInInterval(raStart: RightAscension, raEnd: RightAscension): Boolean =
          if (raStart > raEnd) raStart <= ra || ra <= raEnd
          else raStart <= ra && ra <= raEnd

      extension (dec: Declination)
        def isInInterval(decStart: Declination, decEnd: Declination): Boolean =
          decStart <= dec && dec <= decEnd

      extension (ge: GeneratorParamsService.Error)
        def toObsValidation: ObservationValidation = ge match
          case GenParamsError.MissingData(otid, paramName) => ObservationValidation.configuration(MissingDataMsg(otid, paramName))
          case _                                           => ObservationValidation.configuration(ge.format)

      override def observationValidations(
        pid: Program.Id,
        oid: Observation.Id,
        itcClient: ItcClient[F]
      )(using Transaction[F]): F[List[ObservationValidation]] = {

        val generatorValidations: F[(ObservationValidationMap, Option[GeneratorParams])] =
          generatorParamsService.selectOne(pid, oid).map {
            case Right(ps) => (ObservationValidationMap.empty, ps.some)
            case Left(errors) => (ObservationValidationMap.fromList(errors.map(_.toObsValidation).toList), none)
          }

        val optCfpId: F[Option[CallForProposals.Id]] =
          session.option(Statements.ProgramCfpId)(pid).map(_.flatten)

        def validateAsterismRaDec(
          raStart: RightAscension,
          raEnd: RightAscension,
          decStart: Declination,
          decEnd: Declination,
          site: Site,
          active: DateInterval
        ): F[Option[ObservationValidation]] =
          asterismService.getAsterism(pid,oid)
            .map { l =>
              val targets = l.map(_._2)
              // The lack of a target will get reported in the generator errors
              val start    = ObservingNight.fromSiteAndLocalDate(site, active.start).start
              val end      = ObservingNight.fromSiteAndLocalDate(site, active.end).end
              val duration = Duration.between(start, end)
              val center   = start.plus(duration.dividedBy(2L))

              (for {
                asterism <- NonEmptyList.fromList(targets)
                tracking  = ObjectTracking.fromAsterism(asterism)
                coordsAt <- tracking.at(center)
                coords    = coordsAt.value
              } yield {
                if (coords.ra.isInInterval(raStart, raEnd) && coords.dec.isInInterval(decStart, decEnd)) none
                else cfpError(AsterismOutOfRangeMsg).some
              }).flatten
            }

        def validateRaDec(
          cid: CallForProposals.Id,
          inst: Option[Instrument],
          explicitBase: Option[(RightAscension, Declination)]
        ): F[Option[ObservationValidation]] =
          (for {
            site <- OptionT.fromOption(inst.map(_.site.toList).collect {
              case List(Site.GN) => Site.GN
              case List(Site.GS) => Site.GS
            })
            (raStart, raEnd, decStart, decEnd, active) <- OptionT.liftF(session.unique(Statements.cfpInformation(site))(cid))
            // if the observation has explicit base declared, use that
            validation <- explicitBase.fold(OptionT(validateAsterismRaDec(raStart, raEnd, decStart, decEnd, site, active))) { (ra, dec) =>
              OptionT.fromOption(Option.unless(ra.isInInterval(raStart, raEnd) && dec.isInInterval(decStart, decEnd))(cfpError(ExplicitBaseOutOfRangeMsg)))
            }
          } yield validation).value

        def validateInstrument(cid: CallForProposals.Id, optInstr: Option[Instrument]): F[Option[ObservationValidation]] = {
          // If there is no instrument in the observation, that will get caught with the generatorValidations
          optInstr.fold(none.pure){ instr =>
            session.stream(Statements.CfpInstruments)(cid, chunkSize = 1024)
              .compile
              .toList
              .map(l =>
                if(l.isEmpty || l.contains(instr)) none
                else cfpError(InvalidInstrumentMsg(instr)).some
              )
          }
        }

        val obsInfo: F[(Option[Instrument], Option[RightAscension], Option[Declination])] =
          session.unique(Statements.ObservationValidationInfo)(oid)

        val cfpValidations: F[ObservationValidationMap] = {
          optCfpId.flatMap(
            _.fold(ObservationValidationMap.empty.pure){ cid =>
              for {
                (oinstr, ora, odec) <- obsInfo
                valInstr            <- validateInstrument(cid, oinstr)
                explicitBase     = (ora, odec).tupled
                valRaDec            <- validateRaDec(cid, oinstr, explicitBase)
              } yield ObservationValidationMap.fromList(List(valInstr, valRaDec).flatten)
             }
          )
        }

        def itcValidations(params: GeneratorParams): F[ObservationValidationMap] =
          itcService(itcClient).selectOne(pid, oid, params).map:
            // N.B. there will soon be more cases here
            case Some(_) => ObservationValidationMap.empty
            case None => ObservationValidationMap.empty.add(ObservationValidation.itc("ITC results are not present."))

        def validateScienceBand: F[ObservationValidationMap] =
          session
            .option(Statements.SelectInvalidBand)(oid)
            .map { invalidBand =>
              val m = ObservationValidationMap.empty
              invalidBand.fold(m)(b => m.add(ObservationValidation.configuration(InvalidScienceBandMsg(b))))
            }

        for {
          (genVals, op) <- generatorValidations
          cfpVals       <- cfpValidations
          itcVals       <- op.filter(_ => cfpVals.isEmpty).foldMapM(itcValidations) // only compute this if cfp and gen are ok
          bandVals      <- validateScienceBand
        } yield (genVals |+| itcVals |+| cfpVals |+| bandVals).toList
      }

    }

  object Statements {

    val selectOid: Query[ObservationReference, Observation.Id] =
      sql"""
        SELECT c_observation_id
          FROM t_observation
         WHERE c_observation_reference = $observation_reference
      """.query(observation_id)

    import ProgramService.Statements.existsUserAccess
    import ProgramService.Statements.whereUserAccess

    def insertObservationAs(
      user:      User,
      programId: Program.Id,
      SET:       ObservationPropertiesInput.Create,
      groupIndex: NonNegShort,
    ): Result[AppliedFragment] =
      SET.constraintSet.traverse(_.create).map { cs =>
        insertObservationAs(
          user,
          programId,
          SET.group,
          groupIndex,
          SET.subtitle,
          SET.existence.getOrElse(Existence.Default),
          SET.status.getOrElse(ObsStatus.New),
          SET.activeStatus.getOrElse(ObsActiveStatus.Active),
          SET.scienceBand,
          SET.posAngleConstraint.flatMap(_.mode).getOrElse(PosAngleConstraintMode.Unbounded),
          SET.posAngleConstraint.flatMap(_.angle).getOrElse(Angle.Angle0),
          SET.targetEnvironment.flatMap(_.explicitBase),
          cs.getOrElse(ConstraintSetInput.NominalConstraints),
          SET.scienceRequirements,
          SET.observingMode.flatMap(_.observingModeType),
          SET.observingMode.flatMap(_.observingModeType).map(_.instrument),
          SET.observerNotes
        )
      }

    def insertObservationAs(
      user:                User,
      programId:           Program.Id,
      groupId:             Option[Group.Id],
      groupIndex:          NonNegShort,
      subtitle:            Option[NonEmptyString],
      existence:           Existence,
      status:              ObsStatus,
      activeState:         ObsActiveStatus,
      scienceBand:         Option[ScienceBand],
      posAngleConsMode:    PosAngleConstraintMode,
      posAngle:            Angle,
      explicitBase:        Option[Coordinates],
      constraintSet:       ConstraintSet,
      scienceRequirements: Option[ScienceRequirementsInput],
      modeType:            Option[ObservingModeType],
      instrument:          Option[Instrument],
      observerNotes:       Option[NonEmptyString]
    ): AppliedFragment = {

      val insert: AppliedFragment = {
        val spectroscopy: Option[SpectroscopyScienceRequirementsInput] =
          scienceRequirements.flatMap(_.spectroscopy)

        InsertObservation.apply(
          programId    ,
           groupId     ,
           groupIndex  ,
           subtitle    ,
           existence   ,
           status      ,
           activeState ,
           scienceBand ,
           posAngleConsMode              ,
           posAngle                      ,
           explicitBase.map(_.ra)        ,
           explicitBase.map(_.dec)       ,
           constraintSet.cloudExtinction ,
           constraintSet.imageQuality    ,
           constraintSet.skyBackground   ,
           constraintSet.waterVapor      ,
           ElevationRange.airMass.getOption(constraintSet.elevationRange).map(am => PosBigDecimal.unsafeFrom(am.min.value)) ,  // TODO: fix in core
           ElevationRange.airMass.getOption(constraintSet.elevationRange).map(am => PosBigDecimal.unsafeFrom(am.max.value)) ,
           ElevationRange.hourAngle.getOption(constraintSet.elevationRange).map(_.minHours.value)                           ,
           ElevationRange.hourAngle.getOption(constraintSet.elevationRange).map(_.maxHours.value)                           ,
           scienceRequirements.flatMap(_.mode).getOrElse(ScienceMode.Spectroscopy)  ,
           spectroscopy.flatMap(_.wavelength.toOption)                              ,
           spectroscopy.flatMap(_.resolution.toOption)                              ,
           spectroscopy.flatMap(_.signalToNoise.toOption)                           ,
           spectroscopy.flatMap(_.signalToNoiseAt.toOption)                         ,
           spectroscopy.flatMap(_.wavelengthCoverage.toOption)                      ,
           spectroscopy.flatMap(_.focalPlane.toOption)                              ,
           spectroscopy.flatMap(_.focalPlaneAngle.toOption)                         ,
           spectroscopy.flatMap(_.capability.toOption)                              ,
           modeType                                                                 ,
           instrument                                                               ,
           observerNotes
        )
      }

      val returning: AppliedFragment =
        void"RETURNING c_observation_id"

      // done!
      insert |+| whereUserAccess(user, programId) |+| returning

    }

    val InsertObservation: Fragment[(
      Program.Id                       ,
      Option[Group.Id]                 ,
      NonNegShort                      ,
      Option[NonEmptyString]           ,
      Existence                        ,
      ObsStatus                        ,
      ObsActiveStatus                  ,
      Option[ScienceBand]              ,
      PosAngleConstraintMode           ,
      Angle                            ,
      Option[RightAscension]           ,
      Option[Declination]              ,
      CloudExtinction                  ,
      ImageQuality                     ,
      SkyBackground                    ,
      WaterVapor                       ,
      Option[PosBigDecimal]            ,
      Option[PosBigDecimal]            ,
      Option[BigDecimal]               ,
      Option[BigDecimal]               ,
      ScienceMode                      ,
      Option[Wavelength]               ,
      Option[PosInt]                   ,
      Option[SignalToNoise]            ,
      Option[Wavelength]               ,
      Option[Wavelength]               ,
      Option[FocalPlane]               ,
      Option[Angle]                    ,
      Option[SpectroscopyCapabilities] ,
      Option[ObservingModeType]        ,
      Option[Instrument]               ,
      Option[NonEmptyString]
    )] =
      sql"""
        INSERT INTO t_observation (
          c_program_id,
          c_group_id,
          c_group_index,
          c_subtitle,
          c_existence,
          c_status,
          c_active_status,
          c_science_band,
          c_pac_mode,
          c_pac_angle,
          c_explicit_ra,
          c_explicit_dec,
          c_cloud_extinction,
          c_image_quality,
          c_sky_background,
          c_water_vapor,
          c_air_mass_min,
          c_air_mass_max,
          c_hour_angle_min,
          c_hour_angle_max,
          c_science_mode,
          c_spec_wavelength,
          c_spec_resolution,
          c_spec_signal_to_noise,
          c_spec_signal_to_noise_at,
          c_spec_wavelength_coverage,
          c_spec_focal_plane,
          c_spec_focal_plane_angle,
          c_spec_capability,
          c_observing_mode_type,
          c_instrument,
          c_observer_notes
        )
        SELECT
          $program_id,
          ${group_id.opt},
          $int2_nonneg,
          ${text_nonempty.opt},
          $existence,
          $obs_status,
          $obs_active_status,
          ${science_band.opt},
          $pac_mode,
          $angle_µas,
          ${right_ascension.opt},
          ${declination.opt},
          $cloud_extinction,
          $image_quality,
          $sky_background,
          $water_vapor,
          ${air_mass_range_value.opt},
          ${air_mass_range_value.opt},
          ${hour_angle_range_value.opt},
          ${hour_angle_range_value.opt},
          $science_mode,
          ${wavelength_pm.opt},
          ${int4_pos.opt},
          ${signal_to_noise.opt},
          ${wavelength_pm.opt},
          ${wavelength_pm.opt},
          ${focal_plane.opt},
          ${angle_µas.opt},
          ${spectroscopy_capabilities.opt},
          ${observing_mode_type.opt},
          ${instrument.opt},
          ${text_nonempty.opt}
      """

    def selectObservingModes(
      observationIds: NonEmptyList[Observation.Id]
    ): AppliedFragment =
      void"SELECT c_observation_id, c_observing_mode_type FROM t_observation " |+|
        void"WHERE c_observation_id IN ("                                      |+|
          observationIds.map(sql"$observation_id").intercalate(void", ")       |+|
        void")"

    def posAngleConstraintUpdates(in: PosAngleConstraintInput): List[AppliedFragment] = {

      val upMode  = sql"c_pac_mode  = $pac_mode"
      val upAngle = sql"c_pac_angle = $angle_µas"

      in.mode.map(upMode).toList ++ in.angle.map(upAngle).toList
    }

    def explicitBaseUpdates(in: TargetEnvironmentInput.Edit): Result[List[AppliedFragment]] = {

      val upRa  = sql"c_explicit_ra = ${right_ascension.opt}"
      val upDec = sql"c_explicit_dec = ${declination.opt}"

      in.explicitBase match {
        case Nullable.Null   => Result(List(upRa(none), upDec(none)))
        case Nullable.Absent => Result(Nil)
        case NonNull(value)  =>
          value.ra.map(r => upRa(r.some)).toList ++ value.dec.map(d => upDec(d.some)).toList match {
            case Nil => Result.failure("At least one of ra or dec must be specified for an edit")
            case lst => Result(lst)
          }
      }
    }

    def elevationRangeUpdates(in: ElevationRangeInput): Result[List[AppliedFragment]] = {
      val upAirMassMin   = sql"c_air_mass_min = ${air_mass_range_value.opt}"
      val upAirMassMax   = sql"c_air_mass_max = ${air_mass_range_value.opt}"
      val upHourAngleMin = sql"c_hour_angle_min = ${hour_angle_range_value.opt}"
      val upHourAngleMax = sql"c_hour_angle_max = ${hour_angle_range_value.opt}"

      val airMass: List[AppliedFragment] =
        List(
          in.airMass.flatMap(_.minPosBigDecimal).map(v => upAirMassMin(v.some)),
          in.airMass.flatMap(_.maxPosBigDecimal).map(v => upAirMassMax(v.some))
        ).flattenOption

      val hourAngle: List[AppliedFragment] =
        List(
          in.hourAngle.flatMap(_.minBigDecimal).map(v => upHourAngleMin(v.some)),
          in.hourAngle.flatMap(_.maxBigDecimal).map(v => upHourAngleMax(v.some))
        ).flattenOption

      (airMass, hourAngle) match {
        case (Nil, Nil) => Result(List.empty[AppliedFragment])
        case (am, Nil)  => Result(upHourAngleMin(None) :: upHourAngleMax(None) :: am)
        case (Nil, ha)  => Result(upAirMassMin(None) :: upAirMassMax(None) :: ha)
        case (_, _)     => Result.failure("Only one of airMass or hourAngle may be specified.")
      }
    }

    def constraintSetUpdates(in: ConstraintSetInput): Result[List[AppliedFragment]] = {
      val upCloud = sql"c_cloud_extinction = $cloud_extinction"
      val upImage = sql"c_image_quality = $image_quality"
      val upSky   = sql"c_sky_background = $sky_background"
      val upWater = sql"c_water_vapor = $water_vapor"

      val ups: List[AppliedFragment] =
        List(
          in.cloudExtinction.map(upCloud),
          in.imageQuality.map(upImage),
          in.skyBackground.map(upSky),
          in.waterVapor.map(upWater)
        ).flattenOption

      in.elevationRange
        .toList
        .flatTraverse(elevationRangeUpdates)
        .map(_ ++ ups)
    }

    def spectroscopyRequirementsUpdates(in: SpectroscopyScienceRequirementsInput): List[AppliedFragment] = {

      val upWavelength         = sql"c_spec_wavelength = ${wavelength_pm.opt}"
      val upResolution         = sql"c_spec_resolution = ${int4_pos.opt}"
      val upSignalToNoise      = sql"c_spec_signal_to_noise = ${signal_to_noise.opt}"
      val upSignalToNoiseAt    = sql"c_spec_signal_to_noise_at = ${wavelength_pm.opt}"
      val upWavelengthCoverage = sql"c_spec_wavelength_coverage = ${wavelength_pm.opt}"
      val upFocalPlane         = sql"c_spec_focal_plane = ${focal_plane.opt}"
      val upFocalPlaneAngle    = sql"c_spec_focal_plane_angle = ${angle_µas.opt}"
      val upCapability         = sql"c_spec_capability = ${spectroscopy_capabilities.opt}"

      List(
        in.wavelength.foldPresent(upWavelength),
        in.resolution.foldPresent(upResolution),
        in.signalToNoise.foldPresent(upSignalToNoise),
        in.signalToNoiseAt.foldPresent(upSignalToNoiseAt),
        in.wavelengthCoverage.foldPresent(upWavelengthCoverage),
        in.focalPlane.foldPresent(upFocalPlane),
        in.focalPlaneAngle.foldPresent(upFocalPlaneAngle),
        in.capability.foldPresent(upCapability)
      ).flattenOption
    }

    def scienceRequirementsUpdates(in: ScienceRequirementsInput): List[AppliedFragment] = {
      val upMode = sql"c_science_mode = $science_mode"
      val ups    = in.mode.map(upMode).toList

      ups ++ in.spectroscopy.toList.flatMap(spectroscopyRequirementsUpdates)

    }

    def updates(SET: ObservationPropertiesInput.Edit): Result[Option[NonEmptyList[AppliedFragment]]] = {
      val upExistence         = sql"c_existence = $existence"
      val upSubtitle          = sql"c_subtitle = ${text_nonempty.opt}"
      val upStatus            = sql"c_status = $obs_status"
      val upActive            = sql"c_active_status = $obs_active_status"
      val upScienceBand       = sql"c_science_band = ${science_band.opt}"
      val upObserverNotes     = sql"c_observer_notes = ${text_nonempty.opt}"

      val ups: List[AppliedFragment] =
        List(
          SET.existence.map(upExistence),
          SET.subtitle.foldPresent(upSubtitle),
          SET.status.map(upStatus),
          SET.activeStatus.map(upActive),
          SET.scienceBand.foldPresent(upScienceBand),
          SET.observerNotes.foldPresent(upObserverNotes),
        ).flatten

      val posAngleConstraint: List[AppliedFragment] =
        SET.posAngleConstraint
           .toList
           .flatMap(posAngleConstraintUpdates)

      val scienceRequirements: List[AppliedFragment] =
        SET.scienceRequirements
           .toList
           .flatMap(scienceRequirementsUpdates)

      val explicitBase: Result[List[AppliedFragment]] =
        SET.targetEnvironment
           .toList
           .flatTraverse(explicitBaseUpdates)

      val constraintSet: Result[List[AppliedFragment]] =
        SET.constraintSet
           .toList
           .flatTraverse(constraintSetUpdates)

      (explicitBase, constraintSet).mapN { (eb, cs) =>
        NonEmptyList.fromList(eb ++ cs ++ ups ++ posAngleConstraint ++ scienceRequirements)
      }
    }

    def updateObservations(
      SET:   ObservationPropertiesInput.Edit,
      which: AppliedFragment
    ): Result[AppliedFragment] = {

      def update(us: NonEmptyList[AppliedFragment]): AppliedFragment =
        void"UPDATE t_observation "                                              |+|
          void"SET " |+| us.intercalate(void", ") |+| void" "                    |+|
          void"WHERE t_observation.c_observation_id IN (" |+| which |+| void") " |+|
          void"RETURNING t_observation.c_program_id, t_observation.c_observation_id"

      def selectOnly: AppliedFragment =
        void"SELECT o.c_program_id, o.c_observation_id "             |+|
          void"FROM t_observation o "                                |+|
          void"WHERE o.c_observation_id IN (" |+| which |+| void")"

      updates(SET).map(_.fold(selectOnly)(update))
    }

    def updateObsTime(
      ts:    Nullable[Timestamp],
      which: AppliedFragment
    ): Result[AppliedFragment] = {

      def update(ts: Option[Timestamp]): AppliedFragment =
        void"UPDATE t_observation "                                  |+|
          sql"SET c_observation_time = ${core_timestamp.opt} "(ts) |+|
          void"WHERE c_observation_id IN (" |+| which |+| void")"    |+|
          void"RETURNING t_observation.c_program_id, t_observation.c_observation_id"

      def selectOnly: AppliedFragment =
        void"SELECT o.c_program_id, o.c_observation_id "             |+|
          void"FROM t_observation o "                                |+|
          void"WHERE o.c_observation_id IN (" |+| which |+| void")"

      Result(ts match {
        case Nullable.Absent    => selectOnly
        case Nullable.Null      => update(none)
        case Nullable.NonNull(t)=> update(t.some)
      })
    }

    def updateObservingModeType(
      newMode: Option[ObservingModeType],
      which:   NonEmptyList[Observation.Id]
    ): AppliedFragment =
      void"UPDATE t_observation " |+|
         void"SET " |+|
            sql"c_observing_mode_type = ${observing_mode_type.opt}"(newMode) |+| void", " |+|
            sql"c_instrument = ${instrument.opt}"(newMode.map(_.instrument)) |+| void" " |+|
       void"WHERE c_observation_id IN (" |+| which.map(sql"${observation_id}").intercalate(void", ") |+| void")"

    /**
     * Clone the base slice (just t_observation) and return the new obs id, or none if the original
     * doesn't exist or isn't accessible.
     */
    def cloneObservation(pid: Program.Id, oid: Observation.Id, user: User, gix: NonNegShort): AppliedFragment =
      sql"""
        INSERT INTO t_observation (
          c_program_id,
          c_group_id,
          c_group_index,
          c_title,
          c_subtitle,
          c_instrument,
          c_status,
          c_active_status,
          c_science_band,
          c_observation_time,
          c_pts_pi,
          c_pts_uncharged,
          c_pts_execution,
          c_pac_mode,
          c_pac_angle,
          c_explicit_ra,
          c_explicit_dec,
          c_cloud_extinction,
          c_image_quality,
          c_sky_background,
          c_water_vapor,
          c_air_mass_min,
          c_air_mass_max,
          c_hour_angle_min,
          c_hour_angle_max,
          c_science_mode,
          c_spec_wavelength,
          c_spec_resolution,
          c_spec_signal_to_noise,
          c_spec_signal_to_noise_at,
          c_spec_wavelength_coverage,
          c_spec_focal_plane,
          c_spec_focal_plane_angle,
          c_spec_capability,
          c_observing_mode_type
        )
        SELECT
          c_program_id,
          c_group_id,
          $int2_nonneg,
          c_title,
          c_subtitle,
          c_instrument,
          'new',
          'active',
          c_science_band,
          c_observation_time,
          c_pts_pi,
          c_pts_uncharged,
          c_pts_execution,
          c_pac_mode,
          c_pac_angle,
          c_explicit_ra,
          c_explicit_dec,
          c_cloud_extinction,
          c_image_quality,
          c_sky_background,
          c_water_vapor,
          c_air_mass_min,
          c_air_mass_max,
          c_hour_angle_min,
          c_hour_angle_max,
          c_science_mode,
          c_spec_wavelength,
          c_spec_resolution,
          c_spec_signal_to_noise,
          c_spec_signal_to_noise_at,
          c_spec_wavelength_coverage,
          c_spec_focal_plane,
          c_spec_focal_plane_angle,
          c_spec_capability,
          c_observing_mode_type
      FROM t_observation
      WHERE c_observation_id = $observation_id
      """.apply(gix, oid) |+|
      ProgramService.Statements.existsUserAccess(user, pid).foldMap(void"AND " |+| _) |+|
      void"""
        RETURNING c_observation_id
      """

    def moveObservations(gid: Option[Group.Id], index: Option[NonNegShort], which: AppliedFragment): AppliedFragment =
      sql"""
        SELECT group_move_observation(c_observation_id, ${group_id.opt}, ${int2_nonneg.opt})
        FROM t_observation
        WHERE c_observation_id IN (
      """.apply(gid, index) |+| which |+| void")"

    val ProgramCfpId: Query[Program.Id, Option[CallForProposals.Id]] =
      sql"""
        SELECT c_cfp_id
        FROM t_proposal
        WHERE c_program_id = $program_id
      """.query(cfp_id.opt)

    val ObservationValidationInfo:
      Query[Observation.Id, (Option[Instrument], Option[RightAscension], Option[Declination])] =
      sql"""
        SELECT
          c_instrument,
          c_explicit_ra,
          c_explicit_dec
        FROM t_observation
        WHERE c_observation_id = $observation_id
      """.query(instrument.opt *: right_ascension.opt *: declination.opt)

    def cfpInformation(
      site: Site
    ): Query[CallForProposals.Id, (RightAscension, RightAscension, Declination, Declination, DateInterval)] =
      val ns = site match {
        case Site.GN => "north"
        case Site.GS => "south"
      }
      sql"""
        SELECT
          c_#${ns}_ra_start,
          c_#${ns}_ra_end,
          c_#${ns}_dec_start,
          c_#${ns}_dec_end,
          c_active_start,
          c_active_end
        FROM t_cfp
        WHERE c_cfp_id = $cfp_id
      """.query(right_ascension *: right_ascension *: declination *: declination *: date_interval)

    val CfpInstruments: Query[CallForProposals.Id, Instrument] =
      sql"""
        SELECT c_instrument
        FROM t_cfp_instrument
        WHERE c_cfp_id = $cfp_id
      """.query(instrument)

    // Select the science band of an observation if it is not NULL and there is
    // no corresponding time allocation for it.
    val SelectInvalidBand: Query[Observation.Id, ScienceBand] =
      sql"""
        SELECT c_science_band
        FROM t_observation o
        WHERE o.c_observation_id = $observation_id
          AND (
            o.c_science_band IS NOT NULL AND
            o.c_science_band NOT IN (
              SELECT DISTINCT c_science_band
              FROM t_allocation a
              WHERE a.c_program_id = o.c_program_id
            )
          )
      """.query(science_band)

<<<<<<< HEAD
    // Brute force statements to delete a calibration observations
    def linkedTargets(oids: NonEmptyList[Observation.Id]): Query[List[Observation.Id], Target.Id] =
      (sql"""
        SELECT
          c_target_id
        FROM t_asterism_target
        WHERE c_observation_id IN(${observation_id.list(oids.size)})""")
        .query(target_id)

    def deleteLinkedAsterisms(tids: NonEmptyList[Target.Id]): AppliedFragment =
      void"DELETE FROM t_asterism_target " |+|
        void"WHERE c_target_id IN (" |+|
          tids.map(sql"$target_id").intercalate(void", ") |+| void")"

    def deleteTargets(tids: NonEmptyList[Target.Id]): AppliedFragment =
      void"DELETE FROM t_target " |+|
        void"WHERE c_target_id IN (" |+|
          tids.map(sql"$target_id").intercalate(void", ") |+| void")"

    def deleteCalibrationObservations(oids: NonEmptyList[Observation.Id]): AppliedFragment =
      void"DELETE FROM t_observation " |+|
        void"WHERE c_observation_id IN (" |+|
          oids.map(sql"$observation_id").intercalate(void", ") |+| void")"
=======
>>>>>>> c38b6b5c
  }

}<|MERGE_RESOLUTION|>--- conflicted
+++ resolved
@@ -1280,7 +1280,6 @@
           )
       """.query(science_band)
 
-<<<<<<< HEAD
     // Brute force statements to delete a calibration observations
     def linkedTargets(oids: NonEmptyList[Observation.Id]): Query[List[Observation.Id], Target.Id] =
       (sql"""
@@ -1304,8 +1303,6 @@
       void"DELETE FROM t_observation " |+|
         void"WHERE c_observation_id IN (" |+|
           oids.map(sql"$observation_id").intercalate(void", ") |+| void")"
-=======
->>>>>>> c38b6b5c
   }
 
 }