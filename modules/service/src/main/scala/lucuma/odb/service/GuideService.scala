// Copyright (c) 2016-2025 Association of Universities for Research in Astronomy, Inc. (AURA)
// For license information see LICENSE or https://opensource.org/licenses/BSD-3-Clause

package lucuma.odb.service

import cats.Order
import cats.Order.*
import cats.data.NonEmptyList
import cats.effect.Concurrent
import cats.syntax.all.*
import eu.timepit.refined.types.string.NonEmptyString
import fs2.Stream
import grackle.Result
import grackle.ResultT
import grackle.syntax.*
import io.circe.Encoder
import io.circe.Json
import io.circe.generic.semiauto.*
import io.circe.refined.given
import io.circe.syntax.*
import lucuma.ags
import lucuma.ags.*
import lucuma.catalog.clients.GaiaClient
import lucuma.catalog.votable.*
import lucuma.core.enums.Flamingos2LyotWheel
import lucuma.core.enums.GuideProbe
import lucuma.core.enums.GuideSpeed
import lucuma.core.enums.PortDisposition
import lucuma.core.enums.Site
import lucuma.core.geom.ShapeExpression
import lucuma.core.geom.gmos.candidatesArea
import lucuma.core.geom.jts.interpreter.given
import lucuma.core.math.Angle
import lucuma.core.math.Coordinates
import lucuma.core.math.Offset
import lucuma.core.math.Wavelength
import lucuma.core.model.AirMassBound
import lucuma.core.model.ConstraintSet
import lucuma.core.model.ElevationRange
import lucuma.core.model.HourAngleBound
import lucuma.core.model.Observation
import lucuma.core.model.PosAngleConstraint
import lucuma.core.model.Program
import lucuma.core.model.SiderealTracking
import lucuma.core.model.Target
import lucuma.core.model.Tracking
import lucuma.core.model.User
import lucuma.core.model.sequence.ExecutionDigest
import lucuma.core.model.sequence.flamingos2.Flamingos2FpuMask
import lucuma.core.util.TimeSpan
import lucuma.core.util.Timestamp
import lucuma.core.util.TimestampInterval
import lucuma.itc.client.ItcClient
import lucuma.itc.client.ItcConstraintsInput
import lucuma.itc.client.ItcConstraintsInput.*
import lucuma.odb.data.ContiguousTimestampMap
import lucuma.odb.data.Md5Hash
import lucuma.odb.data.OdbError
import lucuma.odb.data.OdbErrorExtensions.*
import lucuma.odb.data.PosAngleConstraintMode
import lucuma.odb.graphql.input.SetGuideTargetNameInput
import lucuma.odb.graphql.mapping.AccessControl
import lucuma.odb.json.all.query.given
import lucuma.odb.json.target
import lucuma.odb.logic.Generator
import lucuma.odb.logic.TimeEstimateCalculatorImplementation
import lucuma.odb.sequence.data.GeneratorParams
import lucuma.odb.sequence.flamingos2
import lucuma.odb.sequence.gmos
import lucuma.odb.sequence.syntax.hash.*
import lucuma.odb.sequence.util.CommitHash
import lucuma.odb.sequence.util.HashBytes
import lucuma.odb.service.Services.SuperUserAccess
import lucuma.odb.syntax.result.*
import lucuma.odb.util.Codecs.*
import natchez.Trace
import skunk.*
import skunk.data.Arr
import skunk.implicits.*

import java.security.MessageDigest
import java.time.Duration
import java.time.temporal.ChronoUnit
import scala.annotation.tailrec
import scala.collection.immutable.SortedMap

import Services.Syntax.*

trait GuideService[F[_]] {
  import GuideService.AvailabilityPeriod
  import GuideService.GuideEnvironment

<<<<<<< HEAD
=======
  def getObjectTracking(pid: Program.Id, oid: Observation.Id)(using
    NoTransaction[F], SuperUserAccess
  ): F[Result[Option[ObjectTracking]]]

  def getObjectTrackingOrRegion(pid: Program.Id, oid: Observation.Id)(using
    NoTransaction[F], SuperUserAccess
  ): F[Result[Either[ObjectTracking, Region]]]

  // deprecated - use getGuideEnvironment istead
>>>>>>> 6cd5b4d8
  def getGuideEnvironments(pid: Program.Id, oid: Observation.Id, obsTime: Timestamp)(using
    NoTransaction[F], SuperUserAccess
  ): F[Result[List[GuideEnvironment]]]

  def getGuideEnvironment(pid: Program.Id, oid: Observation.Id)(using
    NoTransaction[F], SuperUserAccess
  ): F[Result[GuideEnvironment]]

  def getGuideAvailability(pid: Program.Id, oid: Observation.Id, period: TimestampInterval)(using
    NoTransaction[F], SuperUserAccess
  ): F[Result[List[AvailabilityPeriod]]]

  def setGuideTargetName(
    checked: AccessControl.CheckedWithId[SetGuideTargetNameInput, Observation.Id]
  )(using NoTransaction[F]): F[Result[Observation.Id]]

  def getGuideTargetName(pid: Program.Id, oid: Observation.Id)(using
    NoTransaction[F], SuperUserAccess
  ): F[Result[Option[NonEmptyString]]]
}

object GuideService {
  // if any science target or guide star candidate moves more than this many milliarcseconds,
  // we consider it to potentially invalidate the availability.
  val invalidThreshold = Angle.milliarcseconds.reverseGet(100)

  // The longest availability period we will calculate.
  val maxAvailabilityPeriodDays = 200L
  val maxAvailabilityPeriod = TimeSpan.unsafeFromDuration(Duration.ofDays(maxAvailabilityPeriodDays))

  given Order[Angle] = Angle.AngleOrder

  case class GuideTarget(probe: GuideProbe, target: Target)

  object GuideTarget {
    given Encoder[GuideTarget] =
      Encoder.instance { gt =>
        Json.obj(
          "probe"         -> gt.probe.asJson,
          "name"          -> gt.target.name.asJson,
          "sourceProfile" -> gt.target.sourceProfile.asJson,
          "sidereal"      -> Json.Null, // one of these will be replaced
          "nonsidereal"   -> Json.Null, // one of these will be replaced
          target.query.siderealOrNonJson(gt.target)
        )
      }
  }

  case class GuideEnvironment(posAngle: Angle, guideTargets: List[GuideTarget])

  object GuideEnvironment {
    given Encoder[GuideEnvironment] = deriveEncoder
  }

  case class AvailabilityPeriod(
    period:    TimestampInterval,
    posAngles: List[Angle]
  )

  object AvailabilityPeriod {
    def apply(start: Timestamp, end: Timestamp, posAngles: List[Angle]): AvailabilityPeriod =
      AvailabilityPeriod(TimestampInterval.between(start, end), posAngles)

    def fromTuple(tuple: (TimestampInterval, List[Angle])): AvailabilityPeriod =
      AvailabilityPeriod(tuple._1, tuple._2)

    given Encoder[AvailabilityPeriod] =
      Encoder.instance { ap =>
        Json.obj(
          "start"     -> ap.period.start.asJson,
          "end"       -> ap.period.end.asJson,
          "posAngles" -> ap.posAngles.asJson
        )
      }
  }

  private def generalError(error: String): OdbError =
    OdbError.GuideEnvironmentError(error.some)
  private def generatorError(error: OdbError): OdbError =
    OdbError.GuideEnvironmentError(error.message.some)
  private def gaiaError(error:String): OdbError =
    OdbError.GuideEnvironmentError(s"Error calling Gaia: $error".some)
  private def guideStarNameError(name: String): OdbError =
    OdbError.InvalidArgument(s"Invalid guide target name '$name'".some)


  case class ObservationInfo(
    id:                 Observation.Id,
    programId:          Program.Id,
    constraints:        ConstraintSet,
    posAngleConstraint: PosAngleConstraint,
    explicitBase:       Option[Coordinates],
    optObsTime:         Option[Timestamp],
    optObsDuration:     Option[TimeSpan],
    guideStarName:      Option[GuideStarName],
    guideStarHash:      Option[Md5Hash]
  ) {
    def obsTime: Result[Timestamp] =
      optObsTime.toResult(generalError(s"Observation time not set for observation $id.").asProblem)

    def obsDuration: Result[TimeSpan] =
      optObsDuration.toResult(generalError(s"Observation duration not set for observation $id.").asProblem)

    def validGuideStarName(generatorHash:Md5Hash): Option[GuideStarName] =
      guideStarHash.flatMap { hash =>
        val newHash = newGuideStarHash(generatorHash)
        if (hash === newHash) guideStarName
        else none
       }

    private val AllAngles =
      NonEmptyList.fromListUnsafe(
        (0 until 360 by 10).map(a => Angle.fromDoubleDegrees(a.toDouble)).toList
      )

    val availabilityAngles: NonEmptyList[Angle] =
      posAngleConstraint match
        case PosAngleConstraint.Fixed(a)               => NonEmptyList.of(a)
        case PosAngleConstraint.AllowFlip(a)           => NonEmptyList.of(a, a.flip)
        case PosAngleConstraint.ParallacticOverride(a) => NonEmptyList.of(a)
        case PosAngleConstraint.AverageParallactic     => AllAngles
        case PosAngleConstraint.Unbounded              => AllAngles

    def availabilityHash(generatorHash: Md5Hash): Md5Hash = {
      val md5 = MessageDigest.getInstance("MD5")

      md5.update(generatorHash.toByteArray)

      given HashBytes[ItcConstraintsInput] = HashBytes.forJsonEncoder
      md5.update(constraints.toInput.hashBytes)

      // For our purposes, we don't care about the actual PosAngleConstraint, just what
      // angles we need to check.
      given HashBytes[NonEmptyList[Angle]] = HashBytes.forJsonEncoder
      md5.update(availabilityAngles.hashBytes)

      given Encoder[Coordinates] = deriveEncoder
      md5.update(HashBytes.forJsonEncoder[Option[Coordinates]].hashBytes(explicitBase))

      Md5Hash.unsafeFromByteArray(md5.digest())
    }

    def newGuideStarHash(generatorHash:Md5Hash): Md5Hash = {
      val md5 = MessageDigest.getInstance("MD5")

      md5.update(generatorHash.toByteArray)

      given HashBytes[ItcConstraintsInput] = HashBytes.forJsonEncoder
      md5.update(constraints.toInput.hashBytes)

      given Encoder[PosAngleConstraint] = deriveEncoder
      given HashBytes[PosAngleConstraint] = HashBytes.forJsonEncoder
      md5.update(posAngleConstraint.hashBytes)

      given Encoder[Coordinates] = deriveEncoder
      md5.update(HashBytes.forJsonEncoder[Option[Coordinates]].hashBytes(explicitBase))

      // changing time or duration doesn't necessarily invalidate the guide star, but
      // we're not tracking what the "original" values are, so we can't say for sure...
      md5.update(optObsTime.hashBytes)
      md5.update(optObsDuration.hashBytes)

      Md5Hash.unsafeFromByteArray(md5.digest())
    }
  }

  private case class GeneratorInfo(
    digest: ExecutionDigest,
    params: GeneratorParams,
    hash:   Md5Hash
  ) {
    val timeEstimate                         = digest.fullTimeEstimate.sum
    val setupTime                            = digest.setup.full
    val offsets                              = NonEmptyList.fromFoldable(digest.science.offsets.union(digest.acquisition.offsets))
    val (site, agsParams, centralWavelength): (Site, AgsParams, Wavelength) = params.observingMode match
      case mode: gmos.longslit.Config.GmosNorth =>
        (Site.GN, AgsParams.GmosAgsParams(mode.fpu.asLeft.some, PortDisposition.Side), mode.centralWavelength)
      case mode: gmos.longslit.Config.GmosSouth =>
        (Site.GS, AgsParams.GmosAgsParams(mode.fpu.asRight.some, PortDisposition.Side), mode.centralWavelength)
      case mode: gmos.imaging.Config.GmosNorth =>
        // GMOS imaging doesn't use an FPU or central wavelength; use a default wavelength for AGS
        (Site.GN, AgsParams.GmosAgsParams(none, PortDisposition.Side), Wavelength.fromIntNanometers(500).get)
      case mode: gmos.imaging.Config.GmosSouth =>
        // GMOS imaging doesn't use an FPU or central wavelength; use a default wavelength for AGS
        (Site.GS, AgsParams.GmosAgsParams(none, PortDisposition.Side), Wavelength.fromIntNanometers(500).get)
      case mode: flamingos2.longslit.Config     =>
        (Site.GS, AgsParams.Flamingos2AgsParams(Flamingos2LyotWheel.F16, Flamingos2FpuMask.Builtin(mode.fpu), PortDisposition.Side), mode.filter.wavelength)

    def getScienceStartTime(obsTime: Timestamp): Timestamp = obsTime +| setupTime
    def getScienceDuration(obsDuration: TimeSpan, obsId: Observation.Id): Result[TimeSpan] =
      // Temporarily(?) disable check for too long of a duration for sc-5322
      // if (obsDuration > timeEstimate)
      //   generalError(s"Observation duration of ${obsDuration.format} exceeds the remaining time of ${timeEstimate.format} for observation $obsId.").asFailure
      // else
      obsDuration.subtract(setupTime)
          .filter(_.nonZero)
          .toResult(generalError(s"Observation duration of ${obsDuration.format} is less than the setup time of ${setupTime.format} for observation $obsId.").asProblem)
  }

  def instantiate[F[_]: Concurrent: Trace](
    gaiaClient:             GaiaClient[F],
    itcClient:              ItcClient[F],
    commitHash:             CommitHash,
    timeEstimateCalculator: TimeEstimateCalculatorImplementation.ForInstrumentMode
  )(using Services[F]): GuideService[F] =
    new GuideService[F] {

      def getAsterism(pid: Program.Id, oid: Observation.Id)(using
        NoTransaction[F], SuperUserAccess
      ): F[Result[NonEmptyList[Target]]] =
        asterismService
          .getAsterism(pid, oid)
          .map(l =>
            NonEmptyList
              .fromList(
                l.map(_._2)
              )
              .toResult(generalError(s"No targets have been defined for observation $oid.").asProblem)
          )

      def getObservationInfo(oid: Observation.Id)(using
        NoTransaction[F]
      ): F[Result[ObservationInfo]] = {
        val af = Statements.getObservationInfo(oid)
        session
          .prepareR(
            af.fragment.query(Decoders.obsInfoDecoder)
          )
          .use(
            _.option(af.argument).map(_.toResult(OdbError.InvalidObservation(oid, Some(s"Could not compute observation info for $oid.")).asProblem))
          )
      }

      def getAvailabilityHash(pid: Program.Id, oid: Observation.Id)(using
        NoTransaction[F]
      ): F[Option[Md5Hash]] = {
        val af = Statements.getGuideAvailabilityHash(user, pid, oid)
        session
          .prepareR(af.fragment.query(md5_hash))
          .use(_.option(af.argument))
      }

      @annotation.nowarn("msg=unused implicit parameter")
      def insertOrUpdateAvailabilityHash(pid: Program.Id, oid: Observation.Id, hash: Md5Hash)(using
        Transaction[F]
      ): F[Unit] = {
        val af = Statements.insertOrUpdateGuideAvailabilityHash(user, pid, oid, hash)
        session
          .prepareR(af.fragment.command)
          .use(_.execute(af.argument).void)
      }

      def getAvailabilityPeriods(pid: Program.Id, oid: Observation.Id)(using
        NoTransaction[F]
      ): F[List[AvailabilityPeriod]] = {
        val af = Statements.getAvailabilityPeriods(user, pid, oid)
        session
          .prepareR(af.fragment.query(Decoders.availability_period))
          .use(_.stream(af.argument, chunkSize = 1024).compile.toList)
      }

      @annotation.nowarn("msg=unused implicit parameter")
      def insertAvailabilityPeriods(pid: Program.Id, oid: Observation.Id, aps: List[AvailabilityPeriod])(using
        Transaction[F]
      ): F[Unit] = {
        val af = Statements.insertManyAvailabilityPeriods(pid, oid, aps)
        session
          .prepareR(af.fragment.command)
          .use(_.execute(af.argument).void)
      }

      @annotation.nowarn("msg=unused implicit parameter")
      def deleteAvailabilityPeriods(pid: Program.Id, oid: Observation.Id)(using Transaction[F]): F[Unit] = {
        val af = Statements.deleteAvailabilityPeriods(user, pid, oid)
        session
          .prepareR(af.fragment.command)
          .use(_.execute(af.argument).void)
      }

      def updateGuideTargetName(
        pid: Program.Id,
        oid: Observation.Id,
        guideStarName: Option[GuideStarName],
        guideStarHash: Option[Md5Hash]
      ): F[Result[Observation.Id]] =
        val af = Statements.updateGuideTargetName(user, pid, oid, guideStarName, guideStarHash)
        session
          .prepareR(af.fragment.query(observation_id))
          .use(_.option(af.argument))
          .map(_.fold(OdbError.InvalidObservation(oid, Some(s"Failed to update guide target name for $oid.")).asFailure)(_.success))

      def getFromCacheOrEmpty(pid: Program.Id, oid: Observation.Id, newHash: Md5Hash)(
        using NoTransaction[F]
      ): F[ContiguousTimestampMap[List[Angle]]] =
        getAvailabilityHash(pid, oid).flatMap(oldHash =>
          if (oldHash.exists(_ === newHash))
            getAvailabilityPeriods(pid, oid)
              .map(l =>
                // If for some reason the cache is invalid, we'll just ignore it
                ContiguousTimestampMap.fromList(l.map(ap => (ap.period, ap.posAngles)))
                  .getOrElse(ContiguousTimestampMap.empty[List[Angle]])
              )
          else ContiguousTimestampMap.empty[List[Angle]].pure[F]
        )

      def cacheAvailability(
        pid:          Program.Id,
        oid:          Observation.Id,
        hash:         Md5Hash,
        availability: ContiguousTimestampMap[List[Angle]]
      ): F[Unit] =
        services.transactionally {
          deleteAvailabilityPeriods(pid, oid) >>
          insertOrUpdateAvailabilityHash(pid, oid, hash) >>
          insertAvailabilityPeriods(pid, oid, availability.intervals.toList.map(AvailabilityPeriod.fromTuple))
        }

      def getGaiaQuery(
        oid:             Observation.Id,
        start:           Timestamp,
        end:             Timestamp,
        tracking:        Tracking,
        shapeConstraint: ShapeExpression,
        wavelength:      Wavelength,
        constraints:     ConstraintSet
      ): Result[ADQLQuery] =
        (tracking(start.toInstant), tracking(end.toInstant))
          .mapN { (a, b) =>
            // If caching is implemented for the guide star results, `ags.widestConstraints` should be
            // used for the brightness constraints.
            val brightnessConstraints = gaiaBrightnessConstraints(constraints, GuideSpeed.Slow, wavelength)
            // Make a query based on two coordinates of the base of an asterism over a year
            CoordinatesRangeQueryByADQL(
              NonEmptyList.of(a, b),
              shapeConstraint,
              brightnessConstraints.some
            )
          }
          .toResult(
            generalError(s"Unable to get tracking information for asterism for observation $oid.").asProblem
          )

      def callGaia(
        query: ADQLQuery
      ): F[Result[List[GuideStarCandidate]]] =
        Trace[F].span("callGaia"):
          val MaxTargets                     = 100
          given ADQLInterpreter          = ADQLInterpreter.nTarget(MaxTargets)
          gaiaClient.queryGuideStars(query)
          .map:
            _.collect { case Right(s) => GuideStarCandidate.siderealTarget.get(s)}
              .success
            // Should we have access to a logger in Services so we can log this instead of passing details on to the user?
          .handleError(e => gaiaError(e.getMessage()).asFailure)

      def getAllCandidates(
        oid:         Observation.Id,
        start:       Timestamp,
        end:         Timestamp,
        tracking:    Tracking,
        wavelength:  Wavelength,
        constraints: ConstraintSet
      ): F[Result[List[GuideStarCandidate]]] =
        (for {
          query      <- ResultT.fromResult(
                          getGaiaQuery(oid, start, end, tracking, candidatesArea.candidatesArea, wavelength, constraints)
                        )
          candidates <- ResultT(callGaia(query))
        } yield candidates).value

      def getAllCandidatesNonEmpty(
        oid:         Observation.Id,
        start:       Timestamp,
        end:         Timestamp,
        tracking:    Tracking,
        wavelength:  Wavelength,
        constraints: ConstraintSet
      ): F[Result[NonEmptyList[GuideStarCandidate]]] =
        (for {
          candidates <- ResultT(getAllCandidates(oid, start, end, tracking, wavelength, constraints))
          nel        <- ResultT.fromResult(
                          NonEmptyList.fromList(candidates)
                            .toResult(generalError("No potential guidestars found on Gaia.").asProblem)
                        )
        } yield nel).value

      def getGuideStarFromGaia(name: GuideStarName): F[Result[GuideStarCandidate]] =
        ResultT.fromResult(guideStarIdFromName(name)).flatMap { id =>
          ResultT(
            gaiaClient.queryByIdGuideStar(id)
              .map:
                _.toOption
                  .map(GuideStarCandidate.siderealTarget.get)
                  .toResult(gaiaError(s"Star with id $id not found on Gaia.").asProblem)
              // Should we have access to a logger in Services so we can log this instead of passing details on to the user?
              .handleError(e => gaiaError(e.getMessage()).asFailure)
          )
        }.value


      extension (ts: Timestamp) def plusDaysTruncatedAndBounded(n: Int): Timestamp =
        Timestamp.fromInstantTruncatedAndBounded(ts.toInstant.plus(n, ChronoUnit.DAYS))

      /** 
       * Find the first timestamp in `interval` for which the coordinates stray more than `invalidThreshold`
       * from the origin (i.e., coordinates at `interval.start`), or `Timestamp.Max` if the target never
       * exits the valid region. We only check once per day.
       */
      def findInvalidDate(tracking: Tracking, interval: TimestampInterval): Either[OdbError, Timestamp] = {

        // Get the coords and handle failure in the expected form
        def coordsAt(ts: Timestamp): Either[OdbError, Coordinates] =
          tracking(ts.toInstant)
            .toRight(generalError(s"Coordinates unavailable at ${interval.start.toInstant}."))

        // Get the origin, if we can
        coordsAt(interval.start).flatMap: origin =>

          // Start at `ts` and see how far the target has moved, looping back if we need to keep checking.
          @tailrec def go(ts: Timestamp): Either[OdbError, Timestamp] =
            if ts >= interval.end then Right(Timestamp.Max)
            else
              // N.B. patten-match here to retain tailrec
              coordsAt(ts) match
                case Left(err) => Left(err)
                case Right(coords) =>
                  if origin.angularDistance(coords) > invalidThreshold then Right(ts)
                  else 
                    go(ts.plusDaysTruncatedAndBounded(1))
          
          // Start at the beginning
          go(interval.start)

      }        

      extension (sidereal: SiderealTracking)
        def masy: Double =
          sidereal.properMotion
            .map(pm => (pm.ra.masy.value.pow(2) + pm.dec.masy.value.pow(2)).toReal.sqrt.toDouble)
            .getOrElse(0.0)
        /** Optimized version of `findInvalidDate` for sidereal tracking, which always succeeds. */
        def invalidDate(startDate: Timestamp): Timestamp = {
          val speed = masy
          if (speed === 0.0) Timestamp.Max
          else {
            // This is approximate, but so is the invalidThreshold...
            // These should always be big values (until nonsidereal), but if it is 0, we'd go infinite loop.
            val daysTilInvalid = scala.math.max((Angle.milliarcseconds.get(invalidThreshold).toDouble / speed * 365).intValue, 1)
            startDate.plusDaysTruncatedAndBounded(daysTilInvalid)
          }
        }

      // TODO: Can go away after `guideEnvironments` is removed
      extension (usables: List[AgsAnalysis.Usable])
        def toGuideEnvironments: List[GuideEnvironment] = usables.map(_.toGuideEnvironment)

      extension (usable: AgsAnalysis.Usable)
        def toGuideEnvironment: GuideEnvironment =
          val target = GuideStarCandidate.siderealTarget.reverseGet(usable.target)
          GuideEnvironment(usable.posAngle, List(GuideTarget(usable.guideProbe, target)))

      def getGeneratorInfo(
        pid: Program.Id,
        oid: Observation.Id
      ): F[Result[GeneratorInfo]] =
        Services.asSuperUser:
          generator(commitHash, itcClient, timeEstimateCalculator)
            .digestWithParamsAndHash(pid, oid)
            .map:
              case Right((d, p, h)) => GeneratorInfo(d, p, h).success
              case Left(ge)         => generatorError(ge).asFailure

      def getPositions(
        angles:             NonEmptyList[Angle],
        offsets:            Option[NonEmptyList[Offset]],
      ): NonEmptyList[AgsPosition] =
        for {
          pa  <- angles
          off <- offsets.getOrElse(NonEmptyList.of(Offset.Zero))
        } yield AgsPosition(pa, off)

      // TODO: Can go away after `guideEnvironments` is removed
      def processCandidates(
        obsInfo:       ObservationInfo,
        wavelength:    Wavelength,
        genInfo:       GeneratorInfo,
        baseCoords:    Coordinates,
        scienceCoords: List[Coordinates],
        positions:     NonEmptyList[AgsPosition],
        candidates:    List[GuideStarCandidate]
      ): List[AgsAnalysis.Usable] =
        Ags
          .agsAnalysis(obsInfo.constraints,
                       wavelength,
                       baseCoords,
                       scienceCoords,
                       positions,
                       genInfo.agsParams,
                       candidates
          )
          .sortUsablePositions

      def chooseBestGuideStar(
        obsInfo:       ObservationInfo,
        wavelength:    Wavelength,
        genInfo:       GeneratorInfo,
        baseCoords:    Coordinates,
        scienceCoords: List[Coordinates],
        positions:     NonEmptyList[AgsPosition],
        candidates:    NonEmptyList[GuideStarCandidate]
      ): Option[AgsAnalysis.Usable] =
        Ags
          .agsAnalysis(obsInfo.constraints,
                       wavelength,
                       baseCoords,
                       scienceCoords,
                       positions,
                       genInfo.agsParams,
                       candidates.toList
          )
          .sortUsablePositions
          .headOption

      def buildAvailabilityAndCache(
        pid:             Program.Id,
        neededPeriods:   NonEmptyList[TimestampInterval],
        obsInfo:         ObservationInfo,
        genInfo:         GeneratorInfo,
        currentAvail:    ContiguousTimestampMap[List[Angle]],
        newHash:         Md5Hash
      )(using SuperUserAccess): F[Result[ContiguousTimestampMap[List[Angle]]]] =
        val interval = TimestampInterval.between(neededPeriods.minimumBy(_.start).start, neededPeriods.maximumBy(_.end).end)
        (for {
          tracking     <- ResultT(trackingService.getTrackingSnapshot(obsInfo.id, interval).map(_.redeemFailure)) // treat failure as None
          candPeriod    = neededPeriods.tail.fold(neededPeriods.head)((a, b) => a.span(b))
          candidates   <- ResultT:
                           tracking match
                              case None    => Result.success(Nil).pure[F]
                              case Some(t) => getAllCandidates(obsInfo.id, candPeriod.start, candPeriod.end, t.base, genInfo.centralWavelength, obsInfo.constraints)
          positions     = getPositions(obsInfo.availabilityAngles, genInfo.offsets)
          neededLists  <- ResultT.fromResult:
                            neededPeriods.traverse: p =>
                              tracking match
                                case None => Result.success(ContiguousTimestampMap.empty[List[Angle]])
                                case Some(t) => 
                                  buildAvailabilityList(p, obsInfo, genInfo, genInfo.centralWavelength, t.asterism.map(_._2), t.base, candidates, positions)
          availability <- ResultT.fromResult(
                            neededLists.foldLeft(currentAvail.some)((acc, ele) => acc.flatMap(_.union(ele)))
                              .toResult(generalError("Error creating guide availability").asProblem)
                          )
          _            <- ResultT.liftF(cacheAvailability(pid, obsInfo.id, newHash, availability))
        } yield availability).value

      def buildAvailabilityList(
        period:     TimestampInterval,
        obsInfo:    ObservationInfo,
        genInfo:    GeneratorInfo,
        wavelength: Wavelength,
        asterismTracking:   NonEmptyList[Tracking],
        baseTracking:   Tracking,
        candidates: List[GuideStarCandidate],
        positions:  NonEmptyList[AgsPosition]
      ): Result[ContiguousTimestampMap[List[Angle]]] = {
        @scala.annotation.tailrec
        def go(startTime: Timestamp, accum: ContiguousTimestampMap[List[Angle]]): Either[OdbError, ContiguousTimestampMap[List[Angle]]] = {
          val eap =
            buildAvailabilityPeriod(startTime, period.end, obsInfo, genInfo, wavelength, asterismTracking, baseTracking, candidates, positions)
          eap match
                      case Left(error)                      => error.asLeft
                      case Right(ap) if ap.period.end < period.end => go(ap.period.end, accum.unsafeAdd(ap.period, ap.posAngles))
                      case Right(ap)                        =>
                        val newPeriod = TimestampInterval.between(ap.period.start, period.end)
                        accum.unsafeAdd(newPeriod, ap.posAngles).asRight
        }
        candidates match
          case Nil => ContiguousTimestampMap.single(period, List.empty).success
          case _   => go(period.start, ContiguousTimestampMap.empty[List[Angle]]).fold(_.asFailure, _.success)
      }

      def buildAvailabilityPeriod(
        start:      Timestamp,
        end:        Timestamp,
        obsInfo:    ObservationInfo,
        genInfo:    GeneratorInfo,
        wavelength: Wavelength,
        asterismTracking:   NonEmptyList[Tracking],
        baseTracking:   Tracking,
        candidates: List[GuideStarCandidate],
        positions:  NonEmptyList[AgsPosition],
      ): Either[OdbError, AvailabilityPeriod] =
        for {
          baseCoords      <- obsInfo.explicitBase
                               .orElse(baseTracking(start.toInstant))
                               .toRight(
                                 generalError(s"Unable to get coordinates for asterism in observation ${obsInfo.id}")
                               )
          scienceCoords   <- asterismTracking
                               .traverse(_(start.toInstant))
                               .toRight(
                                 generalError(s"Unable to get coordinates for all science targets in observation ${obsInfo.id}")
                               )

          scienceCutoff   <- asterismTracking
                              .traverse(findInvalidDate(_, TimestampInterval.between(start, end)))
                              .map(_.minimum)
                              
          // we can stop testing candidates when all angles being tested have invalid dates that are farther
          // in the future than either the end time passed in, or a science candidate will be invalid
          endCutoff        = scienceCutoff.min(end)
          candidatesAt     = candidates.map(_.at(start.toInstant))
          angleMap         = getAvailabilityMap(
                               candidatesAt,
                               start,
                               endCutoff,
                               obsInfo.constraints,
                               wavelength,
                               baseCoords,
                               scienceCoords.toList,
                               obsInfo.availabilityAngles,
                               positions,
                               genInfo.agsParams
                             )
          candidateCutoff  = angleMap.values.minOption.getOrElse(Timestamp.Max)
          finalEnd         = endCutoff.min(candidateCutoff)
        } yield AvailabilityPeriod(start, finalEnd, angleMap.keys.toList)

      def getAvailabilityMap(
        candidates: List[GuideStarCandidate],
        start:         Timestamp,
        endCutoff:     Timestamp, // The oldest time we need to satisfy to allow short cutting
        constraints:   ConstraintSet,
        wavelength:    Wavelength,
        baseCoords:    Coordinates,
        scienceCoords: List[Coordinates],
        angles:        NonEmptyList[Angle],
        positions:     NonEmptyList[AgsPosition],
        params:        AgsParams
      ): SortedMap[Angle, Timestamp] = {
        Stream.emits(candidates)
          .through(
            Ags.agsAnalysisStream(
              constraints,
              wavelength,
              baseCoords,
              scienceCoords,
              positions,
              params
            )
          )
          .collect { case u: AgsAnalysis.Usable => u }
          .scan(SortedMap.empty[Angle, Timestamp]){ (map, usable) =>
            val invalidDate = usable.target.tracking.invalidDate(start)
            val angle       = usable.posAngle
            // Always keep the oldest invalidation date for each angle
            map.updatedWith(angle)(_.fold(invalidDate)(_.max(invalidDate)).some)
          }
          // stop if/when we have all the angles and they all have expirations beyond the cutoff
          .takeThrough(map => map.size < angles.length || map.exists((_, t) => t <= endCutoff))
          .last
          .toList
          .headOption
          .flatten
          .getOrElse(SortedMap.empty)
      }

      def guideStarIdFromName(name: GuideStarName): Result[Long] =
        name.toGaiaSourceId.toResult(generalError(s"Invalid guide star name `$name`").asProblem)

      def lookupGuideStar(
        oid: Observation.Id,
        oGuideStarName: Option[GuideStarName],
        obsInfo: ObservationInfo,
        genInfo: GeneratorInfo,
        obsTime: Timestamp,
        obsDuration: TimeSpan,
        scienceTime: Timestamp,
        scienceDuration: TimeSpan
      )(using SuperUserAccess): F[Result[GuideEnvironment]] =
        // If we got here, we either have the name but need to get all the details (they queried for more
        // than name), or the name wasn't set or wasn't valid and we need to find all the candidates and
        // select the best.
        (for {

          visitEnd      <- ResultT.fromResult(
                             obsTime
                               .plusMicrosOption(obsDuration.toMicroseconds)
                               .toResult(generalError("Visit end time out of range").asProblem)
                           )

          tracking      <- ResultT(trackingService.getTrackingSnapshot(oid, TimestampInterval.empty(obsTime)))
          baseTracking     = tracking.base
          asterismTracking = tracking.asterism.map(_._2) // discard the target ids

          candidates    <- ResultT(
                             oGuideStarName.fold(
                              getAllCandidatesNonEmpty(oid, obsTime, visitEnd, baseTracking, genInfo.centralWavelength, obsInfo.constraints)
                             )(gsn => getGuideStarFromGaia(gsn).map(_.map(NonEmptyList.one)))
                           ).map(_.map(_.at(obsTime.toInstant)))
          baseCoords    <- ResultT.fromResult(
                             baseTracking(obsTime.toInstant)
                               .toResult(
                                 generalError(
                                   s"Unable to get coordinates for asterism in observation $oid"
                                 ).asProblem
                               )
                           )
          scienceCoords <- ResultT.fromResult:
                             asterismTracking.toList
                               .traverse(_(obsTime.toInstant))
                               .toResult(
                                 generalError(
                                   s"Unable to get coordinates for science targets in observation $oid"
                                 ).asProblem
                               )
                           
          angles        <- ResultT.fromResult(
                             obsInfo.posAngleConstraint
                              .anglesToTestAt(genInfo.site, baseTracking, scienceTime.toInstant, scienceDuration.toDuration)
                              .toResult(generalError(s"No angles to test for guide target candidates for observation $oid.").asProblem)
                           )
          positions      = getPositions(angles, genInfo.offsets)
          optUsable      = chooseBestGuideStar(obsInfo, genInfo.centralWavelength, genInfo, baseCoords, scienceCoords, positions, candidates)
          env           <- ResultT.fromResult(
                             optUsable
                              .map(_.toGuideEnvironment)
                              .toResult (
                                generalError(
                                  oGuideStarName.fold("No usable guidestars are available.")(name =>
                                    s"Guidestar $name is not usable.")
                                ).asProblem
                             )
                           )
        } yield env).value

      override def getGuideEnvironment(pid: Program.Id, oid: Observation.Id)(
        using NoTransaction[F], SuperUserAccess
      ): F[Result[GuideEnvironment]] =
        Trace[F].span("getGuideEnvironment"):
          (for {
            obsInfo         <- ResultT(getObservationInfo(oid))
            obsTime         <- ResultT.fromResult(obsInfo.obsTime)
            obsDuration     <- ResultT.fromResult(obsInfo.obsDuration)
            asterism        <- ResultT(getAsterism(pid, oid))
            genInfo         <- ResultT(getGeneratorInfo(pid, oid))
            scienceDuration <- ResultT.fromResult(genInfo.getScienceDuration(obsDuration, oid))
            scienceStart     = genInfo.getScienceStartTime(obsTime)
            oGSName          = obsInfo.validGuideStarName(genInfo.hash)
            result          <- ResultT(lookupGuideStar(oid, oGSName, obsInfo, genInfo, obsTime, obsDuration, scienceStart, scienceDuration))
          } yield result).value

      override def getGuideTargetName(pid: Program.Id, oid: Observation.Id)(
        using NoTransaction[F], SuperUserAccess
      ): F[Result[Option[NonEmptyString]]] =
        (for {
          obsInfo    <- ResultT(getObservationInfo(oid))
          genInfo    <- ResultT.liftF(getGeneratorInfo(pid, oid)).map(_.toOption)
          oGSName    <- ResultT.pure(
                          genInfo.flatMap{ gi =>
                            obsInfo.validGuideStarName(gi.hash)
                          }
                        )
        } yield oGSName.map(_.toNonEmptyString)).value

      // deprecated - use getGuideEnvironment istead
      override def getGuideEnvironments(pid: Program.Id, oid: Observation.Id, obsTime: Timestamp)(
        using NoTransaction[F], SuperUserAccess
      ): F[Result[List[GuideEnvironment]]] =
        (for {
          obsInfo       <- ResultT(getObservationInfo(oid))
          genInfo       <- ResultT(getGeneratorInfo(pid, oid))

          tracking      <- ResultT(trackingService.getTrackingSnapshot(oid, TimestampInterval.empty(obsTime)))
          baseTracking     = tracking.base // use explicit base if defined
          asterismTracking = tracking.asterism.map(_._2) // discard the target ids

          visitEnd      <- ResultT.fromResult(
                             obsTime
                               .plusMicrosOption(genInfo.timeEstimate.toMicroseconds)
                               .toResult(generalError("Visit end time out of range").asProblem)
                           )
          candidates    <- ResultT(getAllCandidates(oid, obsTime, visitEnd, baseTracking, genInfo.centralWavelength, obsInfo.constraints))
                            .map(_.map(_.at(obsTime.toInstant)))
          baseCoords    <- ResultT.fromResult(
                             baseTracking(obsTime.toInstant)
                               .toResult(
                                 generalError(s"Unable to get coordinates for asterism in observation $oid").asProblem
                               )
                           )
          scienceCoords <- ResultT.fromResult(
                            asterismTracking
                              .toList
                              .traverse(_(obsTime.toInstant))
                              .toResult(
                                generalError(s"Unable to get coordinates for science targets in observation $oid").asProblem
                              )
                           )
          angles        <- ResultT.fromResult(
                            obsInfo
                              .posAngleConstraint
                              .anglesToTestAt(genInfo.site, baseTracking, obsTime.toInstant, genInfo.timeEstimate.toDuration)
                              .toResult(generalError(s"No angles to test for guide target candidates for observation $oid.").asProblem)
                           )
          positions      = getPositions(angles, genInfo.offsets)
          usable         = processCandidates(obsInfo, genInfo.centralWavelength, genInfo, baseCoords, scienceCoords, positions, candidates)
        } yield usable.toGuideEnvironments.toList).value

      override def getGuideAvailability(pid: Program.Id, oid: Observation.Id, period: TimestampInterval)(
        using NoTransaction[F], SuperUserAccess
      ): F[Result[List[AvailabilityPeriod]]] =
        Trace[F].span("getGuideAvailability"):
          (for {
            _             <- ResultT.fromResult(
                              if (period.timeSpan <= maxAvailabilityPeriod) ().success
                              else generalError(
                                s"Period for guide availability cannot be greater than $maxAvailabilityPeriodDays days."
                              ).asFailure
                            )
            obsInfo       <- ResultT(getObservationInfo(oid))
            genInfo       <- ResultT(getGeneratorInfo(pid, oid))
            newHash        = obsInfo.availabilityHash(genInfo.hash)
            currentAvail  <- ResultT.liftF(getFromCacheOrEmpty(pid, oid, newHash))
            missingPeriods = currentAvail.findMissingIntervals(period)
            // only happens if we have disjoint periods too far apart. If so, we'll just replace the existing
            (neededPeriods, startAvail) = if (missingPeriods.exists(_.timeSpan > maxAvailabilityPeriod))
                              (NonEmptyList.of(period).some, ContiguousTimestampMap.empty[List[Angle]])
                            else (NonEmptyList.fromList(missingPeriods), currentAvail)
            // if we don't need anything, then we already have what we need
            fullAvail     <- neededPeriods.fold(ResultT.pure(startAvail))(nel =>
                              ResultT(buildAvailabilityAndCache(pid, nel, obsInfo, genInfo, startAvail, newHash))
                            )
            availability   = fullAvail.slice(period).intervals.toList.map(AvailabilityPeriod.fromTuple)
          } yield availability).value

      def setGuideTargetNameImpl(obsInfo: ObservationInfo, targetName: Option[NonEmptyString]): F[Result[Observation.Id]] =
        targetName.fold(updateGuideTargetName(obsInfo.programId, obsInfo.id, none, none)){ name =>
          (for {
            gsn    <- ResultT.fromResult(
                        GuideStarName.from(name.value).toOption.toResult(guideStarNameError(name.value).asProblem)
                      )
            genInfo  <- ResultT(getGeneratorInfo(obsInfo.programId, obsInfo.id))
            hash      = obsInfo.newGuideStarHash(genInfo.hash)
            result   <- ResultT(updateGuideTargetName(obsInfo.programId, obsInfo.id, gsn.some, hash.some))
          } yield result).value
        }

      override def setGuideTargetName(checked: AccessControl.CheckedWithId[SetGuideTargetNameInput, Observation.Id])(
        using NoTransaction[F]): F[Result[Observation.Id]] =
          Trace[F].span("setGuideTargetName"):
            checked.foldWithId(
              OdbError.InvalidArgument().asFailureF
            ): (input, obsId) =>
              ResultT(getObservationInfo(obsId))
                .flatMap: obsInfo =>
                  ResultT(setGuideTargetNameImpl(obsInfo, input.targetName))
                .value

    }

  object Statements {
    import ProgramUserService.Statements.andWhereUserReadAccess
    import ProgramUserService.Statements.andWhereUserWriteAccess
    import ProgramUserService.Statements.whereUserWriteAccess

    def getObservationInfo(oid: Observation.Id): AppliedFragment =
      sql"""
        select
          c_observation_id,
          c_program_id,
          c_cloud_extinction,
          c_image_quality,
          c_sky_background,
          c_water_vapor,
          c_air_mass_min,
          c_air_mass_max,
          c_hour_angle_min,
          c_hour_angle_max,
          c_pac_mode,
          c_pac_angle,
          c_explicit_ra,
          c_explicit_dec,
          c_observation_time,
          c_observation_duration,
          c_guide_target_name,
          c_guide_target_hash
        from t_observation
        where c_observation_id = $observation_id
      """.apply(oid)

    def getGuideAvailabilityHash(user: User, pid: Program.Id, oid: Observation.Id): AppliedFragment =
      sql"""
        select c_hash
        from t_guide_availability
        where c_program_id     = $program_id
          and c_observation_id = $observation_id
      """.apply(pid, oid) |+| andWhereUserReadAccess(user, pid)

    def insertOrUpdateGuideAvailabilityHash(
      user: User,
      pid: Program.Id,
      oid: Observation.Id,
      hash: Md5Hash
    ): AppliedFragment =
      sql"""
        insert into t_guide_availability (
          c_program_id,
          c_observation_id,
          c_hash
        )
        select
          $program_id,
          $observation_id,
          $md5_hash
      """.apply(pid, oid, hash) |+|
      whereUserWriteAccess(user, pid) |+|
      sql"""
        on conflict on constraint t_guide_availability_pkey do update
          set c_hash = $md5_hash
      """.apply(hash)

    def getAvailabilityPeriods(user: User, pid: Program.Id, oid: Observation.Id): AppliedFragment =
      sql"""
        select
          c_start,
          c_end,
          c_angles
        from t_guide_availability_period
        where c_program_id     = $program_id
          and c_observation_id = $observation_id
      """.apply(pid, oid) |+| andWhereUserReadAccess(user, pid)

    def insertManyAvailabilityPeriods(
      pid: Program.Id,
      oid: Observation.Id,
      periods: List[AvailabilityPeriod]): AppliedFragment =
      sql"""
        insert into t_guide_availability_period (
          c_program_id,
          c_observation_id,
          c_start,
          c_end,
          c_angles
        ) values ${(
          program_id *:
          observation_id *:
          core_timestamp *:
          core_timestamp *:
          Decoders.angle_µas_list
        ).values.list(periods.length)}
      """
      .apply(
        periods.map { ap =>
          (pid, oid, ap.period.start, ap.period.end, ap.posAngles)
        }
      )

    def deleteAvailabilityPeriods(user: User, pid: Program.Id, oid: Observation.Id): AppliedFragment =
      sql"""
        delete from t_guide_availability_period
        where c_program_id     = $program_id
          and c_observation_id = $observation_id
      """.apply(pid, oid) |+| andWhereUserWriteAccess(user, pid)

    // both guideStarName and guideStarHash should either have values or be empty.
    def updateGuideTargetName(
      user: User,
      pid: Program.Id,
      oid: Observation.Id,
      guideStarName: Option[GuideStarName],
      guideStarHash: Option[Md5Hash]
    ): AppliedFragment =
      sql"""
        update t_observation
        set
          c_guide_target_name = ${guide_target_name.opt},
          c_guide_target_hash = ${md5_hash.opt}
        where c_program_id     = $program_id
          and c_observation_id = $observation_id
      """.apply(guideStarName, guideStarHash, pid, oid) |+| andWhereUserWriteAccess(user, pid) |+|
      void"""  returning c_observation_id"""
  }

  private object Decoders {

    val obsInfoDecoder: Decoder[ObservationInfo] =
      (observation_id              *:
        program_id                 *:
        cloud_extinction_preset    *:
        image_quality_preset       *:
        sky_background             *:
        water_vapor                *:
        air_mass_range_value.opt   *:
        air_mass_range_value.opt   *:
        hour_angle_range_value.opt *:
        hour_angle_range_value.opt *:
        pac_mode                   *:
        angle_µas                  *:
        right_ascension.opt        *:
        declination.opt            *:
        core_timestamp.opt         *:
        time_span.opt              *:
        guide_target_name.opt      *:
        md5_hash.opt).emap {
        case (id, pid, cloud, image, sky, water, amMin, amMax, haMin, haMax, mode, angle, ra, dec, time, duration, guidestarName, guidestarHash) =>
          val paConstraint: PosAngleConstraint = mode match
            case PosAngleConstraintMode.Unbounded           => PosAngleConstraint.Unbounded
            case PosAngleConstraintMode.Fixed               => PosAngleConstraint.Fixed(angle)
            case PosAngleConstraintMode.AllowFlip           => PosAngleConstraint.AllowFlip(angle)
            case PosAngleConstraintMode.AverageParallactic  => PosAngleConstraint.AverageParallactic
            case PosAngleConstraintMode.ParallacticOverride =>
              PosAngleConstraint.ParallacticOverride(angle)

          val elevRange =
            (for {
              min  <- amMin
              max  <- amMax
              aMin <- AirMassBound.fromBigDecimal(min.value).toOption
              aMax <- AirMassBound.fromBigDecimal(max.value).toOption
              am   <- ElevationRange.ByAirMass.FromOrderedBounds.getOption((aMin, aMax))
            } yield am)
              .orElse(
                for {
                  min  <- haMin
                  max  <- haMax
                  hMin <- HourAngleBound.from(min).toOption
                  hMax <- HourAngleBound.from(max).toOption
                  ha   <- ElevationRange.ByHourAngle.FromOrderedBounds.getOption((hMin, hMax))
                } yield ha
              )
              .toRight(s"Invalid elevation range in observation $id.")

          val explicitBase: Option[Coordinates] =
            (ra, dec).mapN(Coordinates(_, _))

          elevRange.map(elev =>
            ObservationInfo(id, pid, ConstraintSet(image, cloud, sky, water, elev), paConstraint, explicitBase, time, duration, guidestarName, guidestarHash)
          )
      }

    val angle_µas_list: Codec[List[Angle]] =
      _angle_µas.imap(_.toList)(l => Arr.fromFoldable(l))

    val availability_period: Codec[AvailabilityPeriod] =
      (timestamp_interval *: angle_µas_list).imap((period, angles) =>
        AvailabilityPeriod(period, angles)
      )(ap => (ap.period, ap.posAngles))
  }
}<|MERGE_RESOLUTION|>--- conflicted
+++ resolved
@@ -90,18 +90,6 @@
   import GuideService.AvailabilityPeriod
   import GuideService.GuideEnvironment
 
-<<<<<<< HEAD
-=======
-  def getObjectTracking(pid: Program.Id, oid: Observation.Id)(using
-    NoTransaction[F], SuperUserAccess
-  ): F[Result[Option[ObjectTracking]]]
-
-  def getObjectTrackingOrRegion(pid: Program.Id, oid: Observation.Id)(using
-    NoTransaction[F], SuperUserAccess
-  ): F[Result[Either[ObjectTracking, Region]]]
-
-  // deprecated - use getGuideEnvironment istead
->>>>>>> 6cd5b4d8
   def getGuideEnvironments(pid: Program.Id, oid: Observation.Id, obsTime: Timestamp)(using
     NoTransaction[F], SuperUserAccess
   ): F[Result[List[GuideEnvironment]]]
