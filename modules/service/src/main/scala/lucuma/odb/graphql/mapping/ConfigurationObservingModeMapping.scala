--- conflicted
+++ resolved
@@ -13,13 +13,9 @@
 trait ConfigurationObservingModeMappings[F[_]]
   extends ObservationView[F]
      with ConfigurationRequestView[F]
-<<<<<<< HEAD
      with Flamingos2LongSlitView[F]
      with GmosImagingView[F]
-     with GmosLongSlitView[F] {
-=======
      with GmosLongSlitTable[F] {
->>>>>>> 71737343
 
   lazy val ConfigurationObservingModeMappings = List(
     ConfigurationObservingModeMapping,
@@ -31,28 +27,19 @@
       SqlField("synthetic_id", ObservationView.ObservingMode.SyntheticId, key = true, hidden = true),
       FieldRef[ObservingModeType]("mode").as("instrument", _.instrument),
       SqlField("mode", ObservationView.ObservingMode.ObservingModeType),
-<<<<<<< HEAD
       SqlObject("flamingos2LongSlit", Join(ObservationView.Id, Flamingos2LongSlitView.ObservationId)),
-      SqlObject("gmosNorthLongSlit", Join(ObservationView.Id, GmosNorthLongSlitView.Common.ObservationId)),
-      SqlObject("gmosSouthLongSlit", Join(ObservationView.Id, GmosSouthLongSlitView.Common.ObservationId)),
+      SqlObject("gmosNorthLongSlit", Join(ObservationView.Id, GmosNorthLongSlitTable.Common.ObservationId)),
+      SqlObject("gmosSouthLongSlit", Join(ObservationView.Id, GmosSouthLongSlitTable.Common.ObservationId)),
       SqlObject("gmosNorthImaging", Join(ObservationView.Id, GmosNorthImagingView.ObservationId)),
       SqlObject("gmosSouthImaging", Join(ObservationView.Id, GmosSouthImagingView.ObservationId))
-=======
-      SqlObject("gmosNorthLongSlit", Join(ObservationView.Id, GmosNorthLongSlitTable.Common.ObservationId)),
-      SqlObject("gmosSouthLongSlit", Join(ObservationView.Id, GmosSouthLongSlitTable.Common.ObservationId))
->>>>>>> 71737343
     )
 
   private lazy val ConfigurationRequestObservingModeMapping: ObjectMapping =
     ObjectMapping(ConfigurationRequestType / "configuration" / "observingMode")(
       SqlField("synthetic_id", ConfigurationRequestView.Id, key = true, hidden = true),
       FieldRef[ObservingModeType]("mode").as("instrument", _.instrument),
-<<<<<<< HEAD
       SqlField("mode", ConfigurationRequestView.ObservingModeType),      
       SqlObject("flamingos2LongSlit"),
-=======
-      SqlField("mode", ConfigurationRequestView.ObservingModeType),
->>>>>>> 71737343
       SqlObject("gmosNorthLongSlit"),
       SqlObject("gmosSouthLongSlit"),
       SqlObject("gmosNorthImaging"),
