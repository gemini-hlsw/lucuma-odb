// Copyright (c) 2016-2023 Association of Universities for Research in Astronomy, Inc. (AURA)
// For license information see LICENSE or https://opensource.org/licenses/BSD-3-Clause

package lucuma.odb.graphql

import edu.gemini.grackle.Schema
import edu.gemini.grackle.skunk.SkunkMapping
import lucuma.odb.graphql.util.MappingExtras
import lucuma.odb.graphql.util.SchemaSemigroup

trait BaseMapping[F[_]]
  extends SkunkMapping[F]
     with SchemaSemigroup[F]
     with MappingExtras[F] {

  // TODO: auto-generate this
  lazy val AirMassRangeType                    = schema.ref("AirMassRange")
  lazy val AllocationType                      = schema.ref("Allocation")
  lazy val AsterismGroupType                   = schema.ref("AsterismGroup")
  lazy val AsterismGroupSelectResultType       = schema.ref("AsterismGroupSelectResult")
  lazy val AngleType                           = schema.ref("Angle")
  lazy val BigDecimalType                      = schema.ref("BigDecimal")
  lazy val CatalogInfoType                     = schema.ref("CatalogInfo")
  lazy val CatalogNameType                     = schema.ref("CatalogName")
  lazy val ClassicalType                       = schema.ref("Classical")
  lazy val CloneObservationResultType          = schema.ref("CloneObservationResult")
  lazy val CloneTargetResultType               = schema.ref("CloneTargetResult")
  lazy val CloudExtinctionType                 = schema.ref("CloudExtinction")
  lazy val ConstraintSetType                   = schema.ref("ConstraintSet")
  lazy val ConstraintSetGroupType              = schema.ref("ConstraintSetGroup")
  lazy val ConstraintSetGroupSelectResultType  = schema.ref("ConstraintSetGroupSelectResult")
  lazy val CoordinatesType                     = schema.ref("Coordinates")
  lazy val CreateGroupResultType               = schema.ref("CreateGroupResult")
  lazy val CreateObservationResultType         = schema.ref("CreateObservationResult")
  lazy val CreateProgramResultType             = schema.ref("CreateProgramResult")
  lazy val CreateTargetResultType              = schema.ref("CreateTargetResult")
  lazy val DeclinationType                     = schema.ref("Declination")
  lazy val DemoScienceType                     = schema.ref("DemoScience")
  lazy val DirectorsTimeType                   = schema.ref("DirectorsTime")
  lazy val DmsStringType                       = schema.ref("DmsString")
  lazy val EditTypeType                        = schema.ref("EditType")
  lazy val ElevationRangeType                  = schema.ref("ElevationRange")
  lazy val EphemerisKeyTypeType                = schema.ref("EphemerisKeyType")
  lazy val EpochStringType                     = schema.ref("EpochString")
  lazy val ExchangeType                        = schema.ref("Exchange")
  lazy val ExistenceType                       = schema.ref("Existence")
  lazy val FastTurnaroundType                  = schema.ref("FastTurnaround")
  lazy val FilterTypeMetaType                  = schema.ref("FilterTypeMeta")
  lazy val FilterTypeType                      = schema.ref("FilterType")
  lazy val FocalPlaneType                      = schema.ref("FocalPlane")
  lazy val GmosAmpGainType                     = schema.ref("GmosAmpGain")
  lazy val GmosAmpReadModeType                 = schema.ref("GmosAmpReadMode")
  lazy val GmosNorthBuiltinFpuType             = schema.ref("GmosNorthBuiltinFpu")
  lazy val GmosNorthFilterType                 = schema.ref("GmosNorthFilter")
  lazy val GmosNorthGratingType                = schema.ref("GmosNorthGrating")
  lazy val GmosNorthLongSlitType               = schema.ref("GmosNorthLongSlit")
  lazy val GmosRoiType                         = schema.ref("GmosRoi")
  lazy val GmosSouthBuiltinFpuType             = schema.ref("GmosSouthBuiltinFpu")
  lazy val GmosSouthFilterType                 = schema.ref("GmosSouthFilter")
  lazy val GmosSouthGratingType                = schema.ref("GmosSouthGrating")
  lazy val GmosSouthLongSlitType               = schema.ref("GmosSouthLongSlit")
  lazy val GmosXBinningType                    = schema.ref("GmosXBinning")
  lazy val GmosYBinningType                    = schema.ref("GmosYBinning")
  lazy val GroupType                           = schema.ref("Group")
  lazy val GroupIdType                         = schema.ref("GroupId")
  lazy val GroupElementType                    = schema.ref("GroupElement")
  lazy val HmsStringType                       = schema.ref("HmsString")
  lazy val HourAngleRangeType                  = schema.ref("HourAngleRange")
  lazy val ImageQualityType                    = schema.ref("ImageQuality")
  lazy val InstrumentType                      = schema.ref("Instrument")
  lazy val IntensiveType                       = schema.ref("Intensive")
  lazy val IntPercentType                      = schema.ref("IntPercent")
  lazy val LargeProgramType                    = schema.ref("LargeProgram")
  lazy val LinkUserResultType                  = schema.ref("LinkUserResult")
  lazy val LongType                            = schema.ref("Long")
  lazy val MutationType                        = schema.ref("Mutation")
  lazy val NonEmptyStringType                  = schema.ref("NonEmptyString")
  lazy val NonNegBigDecimalType                = schema.ref("NonNegBigDecimal")
  lazy val NonNegIntType                       = schema.ref("NonNegInt")
  lazy val NonNegLongType                      = schema.ref("NonNegLong")
  lazy val NonNegShortType                     = schema.ref("NonNegShort")
  lazy val NonsiderealType                     = schema.ref("Nonsidereal")
  lazy val ObsActiveStatusType                 = schema.ref("ObsActiveStatus")
  lazy val ObsAttachmentIdType                 = schema.ref("ObsAttachmentId")
  lazy val ObsAttachmentType                   = schema.ref("ObsAttachment")
  lazy val ObsAttachmentTypeMetaType           = schema.ref("ObsAttachmentTypeMeta")
  lazy val ObsAttachmentTypeType               = schema.ref("ObsAttachmentType")
  lazy val ObservationEditType                 = schema.ref("ObservationEdit")
  lazy val ObservationIdType                   = schema.ref("ObservationId")
  lazy val ObservationType                     = schema.ref("Observation")
  lazy val ObservingModeType                   = schema.ref("ObservingMode")
  lazy val ObservingModeTypeType               = schema.ref("ObservingModeType")
  lazy val ObservationSelectResultType         = schema.ref("ObservationSelectResult")
  lazy val ObsStatusType                       = schema.ref("ObsStatus")
  lazy val pType                               = schema.ref("p")
  lazy val ParallaxType                        = schema.ref("Parallax")
  lazy val PartnerMetaType                     = schema.ref("PartnerMeta")
  lazy val PartnerSplitType                    = schema.ref("PartnerSplit")
  lazy val PartnerType                         = schema.ref("Partner")
  lazy val PlannedTimeSummaryType              = schema.ref("PlannedTimeSummary")
  lazy val PoorWeatherType                     = schema.ref("PoorWeather")
  lazy val PosAngleConstraintModeType          = schema.ref("PosAngleConstraintMode")
  lazy val PosAngleConstraintType              = schema.ref("PosAngleConstraint")
  lazy val PosBigDecimalType                   = schema.ref("PosBigDecimal")
  lazy val PosIntType                          = schema.ref("PosInt")
  lazy val ProgramEditType                     = schema.ref("ProgramEdit")
  lazy val ProgramIdType                       = schema.ref("ProgramId")
  lazy val ProgramSelectResultType             = schema.ref("ProgramSelectResult")
  lazy val ProgramType                         = schema.ref("Program")
  lazy val ProgramUserRoleType                 = schema.ref("ProgramUserRole")
  lazy val ProperMotionDeclinationType         = schema.ref("ProperMotionDeclination")
  lazy val ProperMotionRAType                  = schema.ref("ProperMotionRA")
  lazy val ProperMotionType                    = schema.ref("ProperMotion")
  lazy val ProposalClassType                   = schema.ref("ProposalClass")
  lazy val ProposalType                        = schema.ref("Proposal")
  lazy val qType                               = schema.ref("qType")
  lazy val QueryType                           = schema.ref("Query")
  lazy val QueueType                           = schema.ref("Queue")
  lazy val RadialVelocityType                  = schema.ref("RadialVelocity")
  lazy val RightAscensionType                  = schema.ref("RightAscension")
  lazy val ScienceModeType                     = schema.ref("ScienceMode")
  lazy val ScienceRequirementsType             = schema.ref("ScienceRequirements")
  lazy val SetAllocationResultType             = schema.ref("SetAllocationResult")
  lazy val SiderealType                        = schema.ref("Sidereal")
  lazy val SignalToNoiseType                   = schema.ref("SignalToNoise")
  lazy val SkyBackgroundType                   = schema.ref("SkyBackground")
  lazy val SpectroscopyCapabilitiesType        = schema.ref("SpectroscopyCapabilities")
  lazy val SpectroscopyScienceRequirementsType = schema.ref("SpectroscopyScienceRequirements")
  lazy val SystemVerificationType              = schema.ref("SystemVerification")
  lazy val TacCategoryType                     = schema.ref("TacCategory")
  lazy val TargetEditType                      = schema.ref("TargetEdit")
  lazy val TargetEnvironmentType               = schema.ref("TargetEnvironment")
  lazy val TargetGroupSelectResultType         = schema.ref("TargetGroupSelectResult")
  lazy val TargetGroupType                     = schema.ref("TargetGroup")
  lazy val TargetIdType                        = schema.ref("TargetId")
  lazy val TargetSelectResultType              = schema.ref("TargetSelectResult")
  lazy val TargetType                          = schema.ref("Target")
  lazy val TimestampType                       = schema.ref("Timestamp")
  lazy val TimeSpanType                        = schema.ref("TimeSpan")
  lazy val ToOActivationType                   = schema.ref("ToOActivation")
  lazy val UpdateAsterismsResultType           = schema.ref("UpdateAsterismsResult")
<<<<<<< HEAD
  lazy val UpdateGroupsResultType              = schema.ref("UpdateGroupsResult")
=======
  lazy val UpdateObsAttachmentsResultType      = schema.ref("UpdateObsAttachmentsResult")
>>>>>>> 3834b3dd
  lazy val UpdateObservationsResultType        = schema.ref("UpdateObservationsResult")
  lazy val UpdateProgramsResultType            = schema.ref("UpdateProgramsResult")
  lazy val UpdateTargetsResultType             = schema.ref("UpdateTargetsResult")
  lazy val UserIdType                          = schema.ref("UserId")
  lazy val UserTypeType                        = schema.ref("UserType")
  lazy val WaterVaporType                      = schema.ref("WaterVapor")
  lazy val WavelengthType                      = schema.ref("Wavelength")

}<|MERGE_RESOLUTION|>--- conflicted
+++ resolved
@@ -139,11 +139,8 @@
   lazy val TimeSpanType                        = schema.ref("TimeSpan")
   lazy val ToOActivationType                   = schema.ref("ToOActivation")
   lazy val UpdateAsterismsResultType           = schema.ref("UpdateAsterismsResult")
-<<<<<<< HEAD
   lazy val UpdateGroupsResultType              = schema.ref("UpdateGroupsResult")
-=======
   lazy val UpdateObsAttachmentsResultType      = schema.ref("UpdateObsAttachmentsResult")
->>>>>>> 3834b3dd
   lazy val UpdateObservationsResultType        = schema.ref("UpdateObservationsResult")
   lazy val UpdateProgramsResultType            = schema.ref("UpdateProgramsResult")
   lazy val UpdateTargetsResultType             = schema.ref("UpdateTargetsResult")
