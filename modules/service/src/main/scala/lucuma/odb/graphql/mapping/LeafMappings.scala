// Copyright (c) 2016-2022 Association of Universities for Research in Astronomy, Inc. (AURA)
// For license information see LICENSE or https://opensource.org/licenses/BSD-3-Clause

package lucuma.odb.graphql

package mapping

import edu.gemini.grackle.Mapping
import eu.timepit.refined.types.numeric.NonNegBigDecimal
import eu.timepit.refined.types.numeric.NonNegLong
import eu.timepit.refined.types.numeric.PosBigDecimal
import eu.timepit.refined.types.string.NonEmptyString
import io.circe.Encoder
import io.circe.Json
import io.circe.refined._
import lucuma.core.enums.CloudExtinction
import lucuma.core.enums.EphemerisKeyType
import lucuma.core.enums.ImageQuality
import lucuma.core.enums.SkyBackground
import lucuma.core.enums.ToOActivation
import lucuma.core.enums.WaterVapor
import lucuma.core.math.Epoch
import lucuma.core.model.IntPercent
import lucuma.core.model.Observation
import lucuma.core.model.Partner
import lucuma.core.model.Program
import lucuma.core.model.Target
import lucuma.core.model.User
import lucuma.odb.data.EditType
import lucuma.odb.data.Existence
import lucuma.odb.data.ObsActiveStatus
import lucuma.odb.data.ObsStatus
import lucuma.odb.data.ProgramUserRole
import lucuma.odb.data.Tag
import lucuma.odb.data.Timestamp
import lucuma.odb.data.UserType

trait LeafMappings[F[_]] { this: Mapping[F] =>

  private given Encoder[Epoch] =
    e => Json.fromString(Epoch.fromString.reverseGet(e))

  lazy val BigDecimalType        = schema.ref("BigDecimal")
  lazy val CloudExtinctionType   = schema.ref("CloudExtinction")
  lazy val DmsStringType         = schema.ref("DmsString")
  lazy val EditTypeType          = schema.ref("EditType")
  lazy val EphemerisKeyTypeType  = schema.ref("EphemerisKeyType")
  lazy val EpochStringType       = schema.ref("EpochString")
  lazy val ExistenceType         = schema.ref("Existence")
  lazy val FilterTypeType        = schema.ref("FilterType")
  lazy val HmsStringType         = schema.ref("HmsString")
  lazy val ImageQualityType      = schema.ref("ImageQuality")
  lazy val IntPercentType        = schema.ref("IntPercent")
  lazy val LongType              = schema.ref("Long")
  lazy val NonEmptyStringType    = schema.ref("NonEmptyString")
  lazy val NonNegBigDecimalType  = schema.ref("NonNegBigDecimal")
  lazy val NonNegLongType        = schema.ref("NonNegLong")
  lazy val ObsActiveStatusType   = schema.ref("ObsActiveStatus")
  lazy val ObservationIdType     = schema.ref("ObservationId")
  lazy val ObsStatusType         = schema.ref("ObsStatus")
  lazy val PartnerType           = schema.ref("Partner")
  lazy val PosBigDecimalType     = schema.ref("PosBigDecimal")
  lazy val ProgramIdType         = schema.ref("ProgramId")
  lazy val ProgramUserRoleType   = schema.ref("ProgramUserRole")
  lazy val SkyBackgroundType     = schema.ref("SkyBackground")
  lazy val TargetIdType          = schema.ref("TargetId")
  lazy val TimestampType         = schema.ref("Timestamp")
  lazy val UserIdType            = schema.ref("UserId")
  lazy val UserTypeType          = schema.ref("UserType")
<<<<<<< HEAD
  lazy val TacCategoryType       = schema.ref("TacCategory")
  lazy val ToOActivationType     = schema.ref("ToOActivation")
  lazy val TargetIdType          = schema.ref("TargetId")
=======
>>>>>>> 1c9c2008
  lazy val WaterVaporType        = schema.ref("WaterVapor")

  lazy val LeafMappings: List[TypeMapping] =
    List(
      LeafMapping[BigDecimal](BigDecimalType),
      LeafMapping[CloudExtinction](CloudExtinctionType),
      LeafMapping[EditType](EditTypeType),
      LeafMapping[EphemerisKeyType](EphemerisKeyTypeType),
      LeafMapping[Epoch](EpochStringType),
      LeafMapping[Existence](ExistenceType),
      LeafMapping[Tag](FilterTypeType),
      LeafMapping[ImageQuality](ImageQualityType),
      LeafMapping[IntPercent](IntPercentType),
      LeafMapping[Long](LongType),
      LeafMapping[NonEmptyString](NonEmptyStringType),
      LeafMapping[NonNegBigDecimal](NonNegBigDecimalType),
      LeafMapping[NonNegLong](NonNegLongType),
      LeafMapping[ObsActiveStatus](ObsActiveStatusType),
      LeafMapping[ObsActiveStatus](ObsActiveStatusType),
      LeafMapping[Observation.Id](ObservationIdType),
      LeafMapping[ObsStatus](ObsStatusType),
      LeafMapping[ObsStatus](ObsStatusType),
      LeafMapping[Tag](PartnerType),
      LeafMapping[PosBigDecimal](PosBigDecimalType),
      LeafMapping[Program.Id](ProgramIdType),
      LeafMapping[ProgramUserRole](ProgramUserRoleType),
      LeafMapping[SkyBackground](SkyBackgroundType),
      LeafMapping[String](DmsStringType),
      LeafMapping[String](HmsStringType),
      LeafMapping[Tag](TacCategoryType),
      LeafMapping[Target.Id](TargetIdType),
<<<<<<< HEAD
      LeafMapping[ToOActivation](ToOActivationType),
=======
      LeafMapping[Timestamp](TimestampType),
>>>>>>> 1c9c2008
      LeafMapping[User.Id](UserIdType),
      LeafMapping[UserType](UserTypeType),
      LeafMapping[WaterVapor](WaterVaporType)
    )

}
<|MERGE_RESOLUTION|>--- conflicted
+++ resolved
@@ -63,16 +63,12 @@
   lazy val ProgramIdType         = schema.ref("ProgramId")
   lazy val ProgramUserRoleType   = schema.ref("ProgramUserRole")
   lazy val SkyBackgroundType     = schema.ref("SkyBackground")
+  lazy val TacCategoryType       = schema.ref("TacCategory")
   lazy val TargetIdType          = schema.ref("TargetId")
   lazy val TimestampType         = schema.ref("Timestamp")
+  lazy val ToOActivationType     = schema.ref("ToOActivation")
   lazy val UserIdType            = schema.ref("UserId")
   lazy val UserTypeType          = schema.ref("UserType")
-<<<<<<< HEAD
-  lazy val TacCategoryType       = schema.ref("TacCategory")
-  lazy val ToOActivationType     = schema.ref("ToOActivation")
-  lazy val TargetIdType          = schema.ref("TargetId")
-=======
->>>>>>> 1c9c2008
   lazy val WaterVaporType        = schema.ref("WaterVapor")
 
   lazy val LeafMappings: List[TypeMapping] =
@@ -104,11 +100,8 @@
       LeafMapping[String](HmsStringType),
       LeafMapping[Tag](TacCategoryType),
       LeafMapping[Target.Id](TargetIdType),
-<<<<<<< HEAD
+      LeafMapping[Timestamp](TimestampType),
       LeafMapping[ToOActivation](ToOActivationType),
-=======
-      LeafMapping[Timestamp](TimestampType),
->>>>>>> 1c9c2008
       LeafMapping[User.Id](UserIdType),
       LeafMapping[UserType](UserTypeType),
       LeafMapping[WaterVapor](WaterVaporType)
