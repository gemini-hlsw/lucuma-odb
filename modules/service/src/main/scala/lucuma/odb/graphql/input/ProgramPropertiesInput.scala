// Copyright (c) 2016-2023 Association of Universities for Research in Astronomy, Inc. (AURA)
// For license information see LICENSE or https://opensource.org/licenses/BSD-3-Clause

package lucuma.odb.graphql

package input

import cats.syntax.all._
import eu.timepit.refined.types.string.NonEmptyString
import grackle.Result
import lucuma.core.model.Semester
import lucuma.odb.data.Existence
import lucuma.odb.data.Nullable
import lucuma.odb.data.Tag
import lucuma.odb.graphql.binding._

object ProgramPropertiesInput {

  case class Create(
    name:     Option[NonEmptyString],
    semester: Option[Semester],
    proposal: Option[ProposalInput.Create]
  )

  object Create {
    val Empty: Create =
      Create(None, None, None)
  }

  case class Edit(
    name:           Option[NonEmptyString],
    semester:       Nullable[Semester],
    proposalStatus: Option[Tag],
    proposal:       Option[ProposalInput.Edit],
    existence:      Option[Existence]
  )

  object Edit {
    val Empty: Edit =
      Edit(None, Nullable.Absent, None, None, None)
  }

  private def data[A](
    proposal: Matcher[A]
  ): Matcher[(
    Option[NonEmptyString],
    Nullable[Semester],
    Option[Tag],
    Option[A],
    Option[Existence]
  )] =
    ObjectFieldsBinding.rmap {
      case List(
        NonEmptyStringBinding.Option("name", rName),
        SemesterBinding.Nullable("semester", rSemester),
        TagBinding.Option("proposalStatus", rPs),
        proposal.Option("proposal", rProposal),
        ExistenceBinding.Option("existence", rExistence),
      ) =>
        (rName, rSemester, rPs, rProposal, rExistence).parTupled
    }

  val CreateBinding: Matcher[ProgramPropertiesInput.Create] =
    data(ProposalInput.CreateBinding).rmap {
<<<<<<< HEAD
      case (n, None, p, _) => Result(Create(n, p))
      case _               => Matcher.validationFailure("proposalStatus cannot be specified during program creation.")
=======
      case (n, s, None, p, _) => Result(Create(n, s.toOption, p))
      case _                  => Result.failure("proposalStatus cannot be specified during program creation.")
>>>>>>> c891f1e8
    }

  val EditBinding: Matcher[Edit] =
    data(ProposalInput.EditBinding).map(Edit.apply)

}<|MERGE_RESOLUTION|>--- conflicted
+++ resolved
@@ -62,13 +62,8 @@
 
   val CreateBinding: Matcher[ProgramPropertiesInput.Create] =
     data(ProposalInput.CreateBinding).rmap {
-<<<<<<< HEAD
-      case (n, None, p, _) => Result(Create(n, p))
-      case _               => Matcher.validationFailure("proposalStatus cannot be specified during program creation.")
-=======
       case (n, s, None, p, _) => Result(Create(n, s.toOption, p))
-      case _                  => Result.failure("proposalStatus cannot be specified during program creation.")
->>>>>>> c891f1e8
+      case _                  => Matcher.validationFailure("proposalStatus cannot be specified during program creation.")
     }
 
   val EditBinding: Matcher[Edit] =
