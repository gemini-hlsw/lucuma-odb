--- conflicted
+++ resolved
@@ -58,13 +58,8 @@
 
           case (None, None, None, None, None, None, None, None, None, Some(v)) =>
             v match {
-<<<<<<< HEAD
               case Nil => Matcher.validationFailure("fluxDensities cannot be empty")
-              case h :: t => Result(UnnormalizedSED.UserDefined(NonEmptyMap.of(h, t: _*)))
-=======
-              case Nil => Result.failure("fluxDensities cannot be empty")
               case h :: t => Result(UnnormalizedSED.UserDefined(NonEmptyMap.of(h, t*)))
->>>>>>> c891f1e8
             }
 
           case _ =>
