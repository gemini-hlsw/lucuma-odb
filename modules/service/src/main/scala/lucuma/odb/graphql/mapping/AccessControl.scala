// Copyright (c) 2016-2023 Association of Universities for Research in Astronomy, Inc. (AURA)
// For license information see LICENSE or https://opensource.org/licenses/BSD-3-Clause

package lucuma.odb.graphql.mapping

import cats.Functor
import cats.data.NonEmptyList
import cats.syntax.all.*
import grackle.Context
import grackle.Predicate
import grackle.Predicate.*
import grackle.Query
import grackle.Query.*
import grackle.Result
import grackle.ResultT
import lucuma.core.enums.ObservationWorkflowState
import lucuma.core.model.Access
import lucuma.core.model.Observation
import lucuma.core.model.Program
import lucuma.core.model.ProgramNote
import lucuma.core.model.ProgramReference
import lucuma.core.model.ProposalReference
import lucuma.core.model.Target
import lucuma.core.model.User
import lucuma.itc.client.ItcClient
import lucuma.odb.graphql.input.AllocationInput
import lucuma.odb.graphql.input.AttachmentPropertiesInput
import lucuma.odb.graphql.input.CallForProposalsPropertiesInput
import lucuma.odb.graphql.input.CloneObservationInput
import lucuma.odb.graphql.input.CreateCallForProposalsInput
import lucuma.odb.graphql.input.CreateObservationInput
import lucuma.odb.graphql.input.CreateProgramInput
import lucuma.odb.graphql.input.CreateProgramNoteInput
import lucuma.odb.graphql.input.EditAsterismsPatchInput
import lucuma.odb.graphql.input.ObservationPropertiesInput
import lucuma.odb.graphql.input.ObservationTimesInput
import lucuma.odb.graphql.input.ProgramNotePropertiesInput
import lucuma.odb.graphql.input.ProgramPropertiesInput
import lucuma.odb.graphql.input.ProgramReferencePropertiesInput
import lucuma.odb.graphql.input.SetAllocationsInput
import lucuma.odb.graphql.input.SetGuideTargetNameInput
import lucuma.odb.graphql.input.SetProgramReferenceInput
import lucuma.odb.graphql.input.TargetPropertiesInput
import lucuma.odb.graphql.input.UpdateAsterismsInput
import lucuma.odb.graphql.input.UpdateAttachmentsInput
import lucuma.odb.graphql.input.UpdateCallsForProposalsInput
import lucuma.odb.graphql.input.UpdateObservationsInput
import lucuma.odb.graphql.input.UpdateObservationsTimesInput
<<<<<<< HEAD
import lucuma.odb.graphql.input.UpdateProgramsInput
=======
import lucuma.odb.graphql.input.UpdateProgramNotesInput
>>>>>>> 360d49e7
import lucuma.odb.graphql.input.UpdateTargetsInput
import lucuma.odb.graphql.predicate.Predicates
import lucuma.odb.logic.TimeEstimateCalculatorImplementation
import lucuma.odb.sequence.util.CommitHash
import lucuma.odb.service.NoTransaction
import lucuma.odb.service.Services
import lucuma.odb.service.Services.SuperUserAccess
import lucuma.odb.service.Services.Syntax.*
import lucuma.odb.syntax.observationWorkflowState.*
import lucuma.odb.util.Codecs.*
import skunk.AppliedFragment
import skunk.Encoder
import skunk.Transaction
import skunk.syntax.stringcontext.*

object AccessControl:

  /**
   * A token whose presence indicates that an operation of type `A` has been checked and
   * is approved for execution by the current user, on the current request. In general
   * the affected ids are not known beforehand; however in some cases they *are* known
   * beforehand (see `CheckedWithIds`).
   */
  sealed trait Checked[+A]:
    
    def isEmpty: Boolean =
      fold(true)((_, _) => false)

    def fold[B](ifEmpty: => B)(ifNonEmpty: (A, AppliedFragment) => B): B =
      this match
        case Checked.Empty => ifEmpty
        case Checked.NonEmpty(set, which) => ifNonEmpty(set, which)
        case Checked.NonEmptyWithIds(set, ids, enc) => ifNonEmpty(set, sql"${enc.nel(ids)}"(ids))
        case Checked.NonEmptyWithId(set, id, enc) => ifNonEmpty(set, sql"$enc"(id))

  /** Specialization of `Checked` that knows the affected ids beforehand. */
  sealed abstract class CheckedWithIds[+A,+B] extends Checked[A] {

    def idsOrEmpty: List[B] =
      foldWithIds(Nil)((_, nel) => nel.toList)

    def foldWithIds[C](ifEmpty: => C)(ifNonEmpty: (A, NonEmptyList[B]) => C): C =
      this match
        case Checked.Empty => ifEmpty
        case Checked.NonEmptyWithIds(set, ids, _) => ifNonEmpty(set, ids)
        case Checked.NonEmptyWithId(set, id, _) => ifNonEmpty(set, NonEmptyList.one(id))

  }

  /** Specialization of `Checked` that knows there is at most a single affected id. */
  sealed abstract class CheckedWithId[+A,+B] extends CheckedWithIds[A,B] {
    def foldWithId[C](ifEmpty: => C)(ifNonEmpty: (A, B) => C): C =
      this match
        case Checked.NonEmptyWithId(set, id, _) => ifNonEmpty(set, id)
        case Checked.Empty => ifEmpty

  }

  object Checked {

    /** An approved operation defined over ids returned by `IN` expression `which`. */    
    sealed abstract case class NonEmpty[A](SET: A, which: AppliedFragment) extends Checked[A]

    /** An approved operation defined over `ids`, encodable via `enc`. */    
    sealed abstract case class NonEmptyWithIds[A,B](SET: A, ids: NonEmptyList[B], enc: Encoder[B]) extends CheckedWithIds[A,B]

    /** An approved operation defined over `id`, encodable via `enc`. */    
    sealed abstract case class NonEmptyWithId[A,B](SET: A, id: B, enc: Encoder[B]) extends CheckedWithId[A,B]

    /** An approved operation that is known to have no effect. */
    case object Empty extends CheckedWithId[Nothing, Nothing]

  }

  /** Construct a `CheckedWithIds` (requires SuperUser access). */
  def unchecked[A,B](SET: A, ids: List[B], enc: Encoder[B])(using SuperUserAccess): CheckedWithIds[A,B] =
    NonEmptyList.fromList(ids).fold(Checked.Empty): ids =>
      new Checked.NonEmptyWithIds(SET, ids, enc) {}

  /** Construct a `CheckedWithId` (requires SuperUser access). */
  def unchecked[A,B](SET: A, id: B, enc: Encoder[B])(using SuperUserAccess): CheckedWithId[A,B] =
      new Checked.NonEmptyWithId(SET, id, enc) {}

  /** Construct a `Checked` (requires SuperUser access). */
  def unchecked[A](SET: A, which: AppliedFragment)(using SuperUserAccess): Checked[A] =
    new Checked.NonEmpty(SET, which) {}

trait AccessControl[F[_]] extends Predicates[F] {

  def user: User
  def timeEstimateCalculator: TimeEstimateCalculatorImplementation.ForInstrumentMode
  def itcClient: ItcClient[F]
  def commitHash: CommitHash

  // We do this a lot
  extension [F[_]: Functor, G[_]: Functor, A](fga: F[G[A]])
    def nestMap[B](fab: A => B): F[G[B]] = fga.map(_.map(fab))
    def nestAs[B](b: B): F[G[B]] = fga.map(_.as(b))

  /**
   * Construct an `AppliedFragment` that selects the ids of observations that are writable
   * by the current user and satisfy the supplied filters *without regard to workflow state*.
   */
  def writableOids(
    includeDeleted:      Option[Boolean],
    WHERE:               Option[Predicate],
    includeCalibrations: Boolean
  ): Result[AppliedFragment] = {
    val whereObservation: Predicate =
      and(List(
        Predicates.observation.program.isWritableBy(user),
        Predicates.observation.existence.includeDeleted(includeDeleted.getOrElse(false)),
        if (includeCalibrations) True else Predicates.observation.calibrationRole.isNull(true),
        WHERE.getOrElse(True)
      ))
    MappedQuery(
      Filter(whereObservation, Select("id", None, Query.Empty)),
      Context(QueryType, List("observations"), List("observations"), List(ObservationType))
    ).flatMap(_.fragment)
  }


  /**
   * Select and return the ids of observations that are editable by the current user and meet
   * all the specified filters.
   */
  private def selectForObservationUpdateImpl(
    includeDeleted:      Option[Boolean],
    WHERE:               Option[Predicate],
    includeCalibrations: Boolean,
    allowedStates:       Set[ObservationWorkflowState]
  )(using Services[F], NoTransaction[F]): F[Result[List[Observation.Id]]] =
    Services.asSuperUser:
      writableOids(includeDeleted, WHERE, includeCalibrations)
        .flatTraverse: which =>
          observationWorkflowService.filterState(
            which, 
            allowedStates,
            commitHash,
            itcClient,
            timeEstimateCalculator
          )

  /**
   * Select and return the ids of observations that are clonable by the current user and meet
   * all the specified filters.
   */
  private def selectForObservationCloneImpl(
    includeDeleted:      Option[Boolean],
    WHERE:               Option[Predicate],
    includeCalibrations: Boolean,
  )(using Services[F], NoTransaction[F]): F[Result[List[Observation.Id]]] =
    writableOids(includeDeleted, WHERE, includeCalibrations)
      .flatTraverse: af =>
        session
          .prepareR(af.fragment.query(observation_id))
          .use: pq =>
            pq.stream(af.argument, 1024)
              .compile
              .toList
              .map(Result.success)

  /**
   * Select and return the ids of programs that are editable by the current user and meet
   * all the specified filters.
   */
  private def selectForProgramUpdateImpl(
    includeDeleted: Option[Boolean],
    WHERE:          Option[Predicate]
  )(using Services[F], NoTransaction[F]): F[Result[List[Program.Id]]] =  {

    val programIdWhereClause: Result[AppliedFragment] = {
      val whereProgram: Predicate =
        and(List(
          Predicates.program.isWritableBy(user),
          Predicates.program.existence.includeDeleted(includeDeleted.getOrElse(false)),
          WHERE.getOrElse(True)
        ))
      MappedQuery(
        Filter(whereProgram, Select("id", None, Query.Empty)),
        Context(QueryType, List("programs"), List("programs"), List(ProgramType))
      ).flatMap(_.fragment)
    }

    programIdWhereClause.flatTraverse: frag =>
      session.prepareR(frag.fragment.query(program_id)).use: pq =>
        pq.stream(frag.argument, 1024)
          .compile
          .toList
          .map(Result.success)

  }

  /**
   * Compute the subset of `pids` that identify programs which are editable by the current user.
   */
  private def selectForProgramUpdateImpl(
    includeDeleted: Option[Boolean],
    pids:           List[Program.Id]
  )(using Services[F], NoTransaction[F]): F[Result[List[Program.Id]]] =
    selectForProgramUpdateImpl(
      includeDeleted, 
      Some(Predicates.program.id.in(pids))
    )

  /**
   * Select and return the ids of targets that are editable by the current user and meet
   * all the specified filters.
   */
  private def selectForTargetUpdateImpl(
    includeDeleted:      Option[Boolean],
    WHERE:               Option[Predicate],
    allowedStates:       Set[ObservationWorkflowState]
  )(using Services[F], NoTransaction[F]): F[Result[List[Target.Id]]] =  {

    val rWhichTargets: Result[AppliedFragment] =
      val whereTarget: Predicate =
        and(List(
          Predicates.target.program.isWritableBy(user),
          Predicates.target.existence.includeDeleted(includeDeleted.getOrElse(false)),
          WHERE.getOrElse(True)
        ))
      MappedQuery(
        Filter(whereTarget, Select("id", None, Query.Empty)),
        Context(QueryType, List("targets"), List("targets"), List(TargetType))
      ).flatMap(_.fragment)

    Services.asSuperUser:
      rWhichTargets.flatTraverse: which =>
        observationWorkflowService.filterTargets(
          which,
          allowedStates,
          commitHash,
          itcClient,
          timeEstimateCalculator
        )
      
  }

  /**
   * Given an operation that defines a set of targets and a proposed edit, select and filter this
   * set based on access control policies and return a checked edit that is valid for execution.
   */
  def selectForUpdate(
    input: UpdateTargetsInput,
  )(using Services[F], NoTransaction[F]): F[Result[AccessControl.CheckedWithIds[TargetPropertiesInput.Edit, Target.Id]]] =
    selectForTargetUpdateImpl(
      input.includeDeleted,
      input.WHERE,
      ObservationWorkflowState.preExecutionSet,      
    ).nestMap: tids =>
      Services.asSuperUser:
        AccessControl.unchecked(input.SET, tids, target_id)

  /** Overload of `selectForObservationUpdateImpl` that takes a list of oids instead of a `Predicate`.  */
  private def selectForObservationUpdateImpl(
    includeDeleted:      Option[Boolean],
    oids:                List[Observation.Id],
    includeCalibrations: Boolean,
    allowedStates:       Set[ObservationWorkflowState]
  )(using Services[F], NoTransaction[F]): F[Result[List[Observation.Id]]] = 
    selectForObservationUpdateImpl(
      includeDeleted,
      Some(Predicates.observation.id.in(oids)),
      includeCalibrations,
      allowedStates
    )

  /**
   * Given an operation that defines a set of observations and a proposed edit, select and filter this
   * set based on access control policies and return a checked edit that is valid for execution.
   */
  def selectForUpdate(
    input: UpdateObservationsInput, 
    includeCalibrations: Boolean
  )(using Services[F], 
          NoTransaction[F]
  ): F[Result[AccessControl.CheckedWithIds[ObservationPropertiesInput.Edit, Observation.Id]]] =
    {

      // Which workflow states would permit the proposed update (also taking user into account)?
      val allowedStates: Set[ObservationWorkflowState] =
        val SET = input.SET
        if
          (SET.posAngleConstraint.isDefined && user.role.access <= Access.Pi) || // staff are allowed to do this
          SET.subtitle.isDefined            ||
          SET.scienceBand.isDefined         ||
          SET.targetEnvironment.isDefined   ||
          SET.constraintSet.isDefined       ||
          SET.timingWindows.isDefined       ||
          SET.attachments.isDefined         ||
          SET.scienceRequirements.isDefined ||
          SET.observingMode.isDefined       ||
          SET.existence.isDefined           ||
          SET.observerNotes.isDefined
        then ObservationWorkflowState.preExecutionSet // ok prior to execution
        else ObservationWorkflowState.fullSet         // always ok

      selectForObservationUpdateImpl(
        input.includeDeleted, 
        input.WHERE, 
        includeCalibrations, 
        allowedStates
      ).nestMap: oids =>
        Services.asSuperUser:
          AccessControl.unchecked(input.SET, oids, observation_id)

    }
      
  /**
   * Given an operation that defines a set of observations and a proposed edit, select and filter this
   * set based on access control policies and return a checked edit that is valid for execution.
   */
  def selectForUpdate(
    input: UpdateAsterismsInput,
    includeCalibrations: Boolean
  )(using Services[F], 
          NoTransaction[F]
  ): F[Result[AccessControl.CheckedWithIds[EditAsterismsPatchInput, Observation.Id]]] =
    selectForObservationUpdateImpl(
      input.includeDeleted, 
      input.WHERE, 
      includeCalibrations, 
      ObservationWorkflowState.preExecutionSet // not allowed once we start executing
    ).nestMap: oids =>
      Services.asSuperUser:
        AccessControl.unchecked(input.SET, oids, observation_id)

  /**
   * Given an operation that defines a set of observations and a proposed edit, select and filter this
   * set based on access control policies and return a checked edit that is valid for execution.
   */
  def selectForUpdate(
    input: UpdateObservationsTimesInput,
    includeCalibrations: Boolean
  )(using Services[F], 
          NoTransaction[F]
  ): F[Result[AccessControl.CheckedWithIds[ObservationTimesInput, Observation.Id]]]  =
    selectForObservationUpdateImpl(
      input.includeDeleted, 
      input.WHERE, 
      includeCalibrations, 
      ObservationWorkflowState.allButComplete // allowed unless we're complete
    ).nestMap: oids =>
      Services.asSuperUser:
        AccessControl.unchecked(input.SET, oids, observation_id)

  /**
   * Given an operation that defines a set of observations and a proposed edit, select and filter this
   * set based on access control policies and return a checked edit that is valid for execution.
   */
  def selectForUpdate(
    input: SetGuideTargetNameInput,
    includeCalibrations: Boolean
  )(using Services[F],
          NoTransaction[F]
  ): F[Result[AccessControl.CheckedWithId[SetGuideTargetNameInput, Observation.Id]]]  =
    observationService.resolveOid(input.observationId, input.observationRef).flatMap: r =>
      r.flatTraverse: oid =>
        selectForObservationUpdateImpl(
          None,
          List(oid),
          includeCalibrations,
          if user.role.access <= Access.Pi 
            then ObservationWorkflowState.preExecutionSet
            else ObservationWorkflowState.allButComplete
        ).map: r =>
          r.flatMap:
            case Nil => Result(AccessControl.Checked.Empty)
            case List(x) => Services.asSuperUser(Result(AccessControl.unchecked(input, x, observation_id)))
            case _ => Result.internalError("Unpossible: got more than one oid back")

  // Resolve to a Program.Id if the corresponding program is writable by the user.
  def resolvePidWritable(
    pid:  Option[Program.Id],
    prop: Option[ProposalReference],
    prog: Option[ProgramReference]
  )(using Services[F]): F[Result[Option[Program.Id]]] =
    programService
      .resolvePid(pid, prop, prog)
      .flatMap: r =>
        r.flatTraverse: pid =>
          selectForProgramUpdateImpl(None, List(pid))
            .map: r =>
              r.flatMap:
                case List(pid) => Result(Some(pid))
                case Nil       => Result(None)
                case _         => Result.internalError("Unpossible: resovePidWritable returned multiple ids")

  def selectForUpdate(
    input: CreateObservationInput,
  )(using Services[F]): F[Result[AccessControl.CheckedWithId[ObservationPropertiesInput.Create, Program.Id]]] = {

    // Compute our ObservationPropertiesInput.Create and set/verify the science band
    def props(pid: Program.Id): F[Result[ObservationPropertiesInput.Create]] =
      val props = input.SET.getOrElse(ObservationPropertiesInput.Create.Default)
      props.scienceBand match
        case None =>
          allocationService
            .selectScienceBands(pid)
            .map(_.toList)
            .map:
              case List(b) => Result(props.copy(scienceBand = Some(b)))
              case _       => Result(props)
        case Some(band) =>
          allocationService.validateBand(band, List(pid)).map(_.as(props))

    // Put it together
    ResultT(resolvePidWritable(input.programId, input.proposalReference, input.programReference))
      .flatMap:
        case None => ResultT.pure(AccessControl.Checked.Empty)
        case Some(pid) =>
          ResultT(props(pid))
            .map: props =>
              Services.asSuperUser:
                AccessControl.unchecked(props, pid, program_id)
      .value

  } 

  def selectForClone(
    input: CloneObservationInput
  )(using Services[F]): F[Result[AccessControl.CheckedWithId[Option[ObservationPropertiesInput.Edit], Observation.Id]]] = {

    val ensureWritable: F[Result[Option[Observation.Id]]] =
      observationService
        .resolveOid(input.observationId, input.observationRef)
        .flatMap: r =>
          r.flatTraverse: oid =>
            selectForObservationCloneImpl(
              includeDeleted = None,
              WHERE = Some(Predicates.observation.id.eql(oid)),
              includeCalibrations = false
            ).map: res =>
              res.flatMap:
                case List(oid) => Result(Some(oid))
                case Nil       => Result(None)
                case _         => Result.internalError("Unpossible: selectForObservationCloneImpl returned multiple ids")

    ensureWritable.nestMap:
      case None      => AccessControl.Checked.Empty
      case Some(oid) =>
        Services.asSuperUser:
          AccessControl.unchecked(input.SET, oid, observation_id)

  }
  
  def selectForUpdate(
    input: CreateProgramNoteInput
  )(using Services[F]): F[Result[AccessControl.CheckedWithId[ProgramNotePropertiesInput.Create, Program.Id]]] =
    (
      if input.SET.isPrivate && user.role.access < Access.Staff then
        ResultT.pure(AccessControl.Checked.Empty)
      else
        ResultT(resolvePidWritable(input.programId, input.proposalReference, input.programReference))
          .flatMap:
            case None      => ResultT.pure(AccessControl.Checked.Empty)
            case Some(pid) =>
              Services.asSuperUser:
                ResultT.pure(AccessControl.unchecked(input.SET, pid, program_id))
    ).value

<<<<<<< HEAD
  def selectForUpdate(
    input: SetProgramReferenceInput
  )(using Services[F], Transaction[F]): F[Result[AccessControl.CheckedWithId[ProgramReferencePropertiesInput, Program.Id]]] =
    programService
      .resolvePid(input.programId, input.proposalReference, input.programReference)
      .flatMap: r =>
        r.flatTraverse: pid =>
          requireStaffAccess: // this is the only access control check
            Services.asSuperUser:
              Result(AccessControl.unchecked(input.SET, pid, program_id)).pure[F]

  def selectForUpdate(
    input: UpdateProgramsInput
  )(using Services[F], Transaction[F]): F[Result[AccessControl.Checked[ProgramPropertiesInput.Edit]]] =
    MappedQuery(Filter(and(List(
      Predicates.program.isWritableBy(user),
      Predicates.program.existence.includeDeleted(input.includeDeleted.getOrElse(false)),
      input.WHERE.getOrElse(True)
    )), Select("id", None, Empty)), Context(QueryType, List("programs"), List("programs"), List(ProgramType)))
      .flatMap(_.fragment)
      .map: frag =>
        Services.asSuperUser:
          AccessControl.unchecked(input.SET, frag)
      .pure[F]

  def selectForUpdate(
    input: CreateProgramInput
  ): F[Result[AccessControl.Checked[Option[ProgramPropertiesInput.Create]]]] =
    Services.asSuperUser:
      Result(AccessControl.unchecked(input.SET, AppliedFragment.empty)).pure[F] // always ok, for now

  def selectForUpdate(
    input: SetAllocationsInput
  )(using Services[F]): F[Result[AccessControl.CheckedWithId[List[AllocationInput], Program.Id]]] =
    requireStaffAccess: // this is the only check
      Services.asSuperUser:
        Result(AccessControl.unchecked(input.allocations, input.programId, program_id)).pure[F]

  def selectForUpdate(
    input: UpdateAttachmentsInput
  )(using Services[F]): F[Result[AccessControl.Checked[AttachmentPropertiesInput.Edit]]] =
    MappedQuery(
      Filter(and(List(
        Predicates.attachment.program.isWritableBy(user),
        input.WHERE.getOrElse(True)
      )), Select("id", Empty)),
      Context(QueryType, List("attachments"), List("attachments"), List(AttachmentType))
    ) .flatMap(_.fragment)
      .traverse: af =>
        Services.asSuperUser:
          AccessControl.unchecked(input.SET, af).pure[F]

  def selectForUpdate(
    input: CreateCallForProposalsInput
  )(using Services[F]): F[Result[AccessControl.Checked[CallForProposalsPropertiesInput.Create]]] =
    requireStaffAccess: // this is the only check
      Services.asSuperUser:
        Result(AccessControl.unchecked(input.SET, AppliedFragment.empty)).pure[F]

  def selectForUpdate(
    input: UpdateCallsForProposalsInput
  )(using Services[F]): F[Result[AccessControl.Checked[CallForProposalsPropertiesInput.Edit]]] =
    requireStaffAccess: // this is the only check
      MappedQuery(
        Filter(
          and(List(
            Predicates.callForProposals.existence.includeDeleted(input.includeDeleted.getOrElse(false)),
            input.WHERE.getOrElse(True)
          )), 
          Select("id", None, Empty)
        ),
        Context(QueryType, List("callsForProposals"), List("callsForProposals"), List(CallForProposalsType))
      ) .flatMap(_.fragment)
        .flatTraverse: which =>
          Services.asSuperUser:
            Result(AccessControl.unchecked(input.SET, which)).pure[F]
=======
  private def selectForProgramNoteUpdateImpl(
    includeDeleted: Option[Boolean],
    WHERE:          Option[Predicate]
  )(using Services[F], NoTransaction[F]): F[Result[List[ProgramNote.Id]]] =
    val whereNote: Predicate =
      and(List(
        Predicates.programNote.isWritableBy(user),
        Predicates.programNote.existence.includeDeleted(includeDeleted.getOrElse(false)),
        WHERE.getOrElse(True)
      ))

    MappedQuery(
      Filter(whereNote, Select("id", None, Query.Empty)),
      Context(QueryType, List("programNotes"), List("programNotes"), List(ProgramNoteType))
    )
      .flatMap(_.fragment)
      .flatTraverse: af =>
        session.prepareR(af.fragment.query(program_note_id)).use: pq =>
          pq.stream(af.argument, 1024)
            .compile
            .toList
            .map(Result.success)


  def selectForUpdate(
    input: UpdateProgramNotesInput
  )(using Services[F]): F[Result[AccessControl.CheckedWithIds[ProgramNotePropertiesInput.Edit, ProgramNote.Id]]] =
    if input.SET.isPrivate.contains(true) && user.role.access < Access.Staff then
      Result(AccessControl.Checked.Empty).pure
    else
      selectForProgramNoteUpdateImpl(input.includeDeleted, input.WHERE)
        .map(_.map { nids =>
           Services.asSuperUser:
             AccessControl.unchecked(input.SET, nids, program_note_id)
        })
>>>>>>> 360d49e7

}<|MERGE_RESOLUTION|>--- conflicted
+++ resolved
@@ -46,11 +46,8 @@
 import lucuma.odb.graphql.input.UpdateCallsForProposalsInput
 import lucuma.odb.graphql.input.UpdateObservationsInput
 import lucuma.odb.graphql.input.UpdateObservationsTimesInput
-<<<<<<< HEAD
+import lucuma.odb.graphql.input.UpdateProgramNotesInput
 import lucuma.odb.graphql.input.UpdateProgramsInput
-=======
-import lucuma.odb.graphql.input.UpdateProgramNotesInput
->>>>>>> 360d49e7
 import lucuma.odb.graphql.input.UpdateTargetsInput
 import lucuma.odb.graphql.predicate.Predicates
 import lucuma.odb.logic.TimeEstimateCalculatorImplementation
@@ -513,7 +510,6 @@
                 ResultT.pure(AccessControl.unchecked(input.SET, pid, program_id))
     ).value
 
-<<<<<<< HEAD
   def selectForUpdate(
     input: SetProgramReferenceInput
   )(using Services[F], Transaction[F]): F[Result[AccessControl.CheckedWithId[ProgramReferencePropertiesInput, Program.Id]]] =
@@ -590,7 +586,7 @@
         .flatTraverse: which =>
           Services.asSuperUser:
             Result(AccessControl.unchecked(input.SET, which)).pure[F]
-=======
+
   private def selectForProgramNoteUpdateImpl(
     includeDeleted: Option[Boolean],
     WHERE:          Option[Predicate]
@@ -626,6 +622,5 @@
            Services.asSuperUser:
              AccessControl.unchecked(input.SET, nids, program_note_id)
         })
->>>>>>> 360d49e7
 
 }