// Copyright (c) 2016-2023 Association of Universities for Research in Astronomy, Inc. (AURA)
// For license information see LICENSE or https://opensource.org/licenses/BSD-3-Clause

package lucuma.odb.graphql
package mapping

import cats.Eq
import cats.effect.Resource
import cats.syntax.bifunctor.*
import cats.syntax.functor.*
<<<<<<< HEAD
import edu.gemini.grackle.Env
=======
import cats.syntax.parallel.*
import edu.gemini.grackle.Cursor
import edu.gemini.grackle.Cursor.Env
import edu.gemini.grackle.Predicate.True
import edu.gemini.grackle.Predicate.and
>>>>>>> 483b557a
import edu.gemini.grackle.Query
import edu.gemini.grackle.Query.Binding
import edu.gemini.grackle.Query.EffectHandler
<<<<<<< HEAD
import edu.gemini.grackle.QueryCompiler.Elab
=======
import edu.gemini.grackle.Query.Environment
import edu.gemini.grackle.Query.FilterOrderByOffsetLimit
import edu.gemini.grackle.Query.OrderSelection
import edu.gemini.grackle.Query.Select
>>>>>>> 483b557a
import edu.gemini.grackle.Result
import edu.gemini.grackle.TypeRef
import edu.gemini.grackle.syntax.*
import eu.timepit.refined.cats.*
import io.circe.Json
import io.circe.syntax.*
import lucuma.core.model.Observation
import lucuma.core.model.Program
import lucuma.core.model.User
import lucuma.core.model.sequence.Dataset
import lucuma.itc.client.ItcClient
import lucuma.odb.graphql.binding.DatasetIdBinding
import lucuma.odb.graphql.binding.NonNegIntBinding
import lucuma.odb.graphql.predicate.Predicates
import lucuma.odb.json.all.query.given
import lucuma.odb.logic.Generator
import lucuma.odb.logic.PlannedTimeCalculator
import lucuma.odb.sequence.util.CommitHash
import lucuma.odb.service.Services

trait ExecutionMapping[F[_]] extends ObservationEffectHandler[F] with Predicates[F] {

  private val FutureLimitParam   = "futureLimit"

  def user: User
  def itcClient: ItcClient[F]
  def services: Resource[F, Services[F]]
  def commitHash: CommitHash
  def plannedTimeCalculator: PlannedTimeCalculator.ForInstrumentMode

  lazy val ExecutionMapping: ObjectMapping =
    ObjectMapping(
      tpe = ExecutionType,
      fieldMappings = List(
        SqlField("id", ObservationView.Id, key = true, hidden = true),
        SqlField("programId", ObservationView.ProgramId, hidden = true),
        EffectField("digest", digestHandler, List("id", "programId")),
        EffectField("config", configHandler, List("id", "programId")),
        SqlObject("datasets")
      )
    )

<<<<<<< HEAD
  lazy val ExecutionElaborator: PartialFunction[(TypeRef, String, List[Binding]), Elab[Unit]] =
    case (ExecutionType, "config", List(Generator.FutureLimit.Binding.Option(FutureLimitParam, rFutureLimit))) =>
      Elab.liftR(rFutureLimit).flatMap { futureLimit =>
        Elab.env(FutureLimitParam -> futureLimit.getOrElse(Generator.FutureLimit.Default))
=======
  lazy val ExecutionElaborator: Map[TypeRef, PartialFunction[Select, Result[Query]]] =
    Map(
      ExecutionType -> {
        case Select("config", List(
          Generator.FutureLimit.Binding.Option(FutureLimitParam, rFutureLimit)
        ), child) =>
          rFutureLimit.map { futureLimit =>
            Environment(
              Env(FutureLimitParam -> futureLimit.getOrElse(Generator.FutureLimit.Default)),
              Select("config", Nil, child)
            )
          }
        case Select("datasets", List(
          DatasetIdBinding.Option("OFFSET", rOFFSET),
          NonNegIntBinding.Option("LIMIT", rLIMIT)
        ), child) =>
          (rOFFSET, rLIMIT).parTupled.flatMap { (OFFSET, LIMIT) =>
            val limit = LIMIT.foldLeft(ResultMapping.MaxLimit)(_ min _.value)
            ResultMapping.selectResult("datasets", child, limit) { q =>
              FilterOrderByOffsetLimit(
                pred = Some(and(List(
                  OFFSET.map(Predicates.dataset.id.gtEql).getOrElse(True),
                  Predicates.dataset.observation.program.isVisibleTo(user),
                ))),
                oss = Some(List(
                  OrderSelection[Dataset.Id](DatasetType / "id")
                )),
                offset = None,
                limit = Some(limit + 1), // Select one extra row here.
                child = q
              )
            }
          }
>>>>>>> 483b557a
      }

  extension (e: Generator.Error) {
    def toResult: Result[Json] =
      Result.failure(e.format)
  }

  private lazy val configHandler: EffectHandler[F] = {
    val readEnv: Env => Result[Generator.FutureLimit] =
      _.getR[Generator.FutureLimit](FutureLimitParam)

    val calculate: (Program.Id, Observation.Id, Generator.FutureLimit) => F[Result[Json]] =
      (pid, oid, limit) => {
        services.use { s =>
          s.generator(commitHash, itcClient, plannedTimeCalculator)
           .generate(pid, oid, limit)
           .map(_.bimap(_.toResult, _.asJson.success).merge)
        }
      }

    effectHandler("config", readEnv, calculate)
  }

  private lazy val digestHandler: EffectHandler[F] = {
    val calculate: (Program.Id, Observation.Id, Unit) => F[Result[Json]] =
      (pid, oid, _) => {
        services.use { s =>
          s.generator(commitHash, itcClient, plannedTimeCalculator)
           .digest(pid, oid)
           .map(_.bimap(_.toResult, _.asJson.success).merge)
        }
      }

    effectHandler("digest", _ => ().success, calculate)
  }

}<|MERGE_RESOLUTION|>--- conflicted
+++ resolved
@@ -8,26 +8,16 @@
 import cats.effect.Resource
 import cats.syntax.bifunctor.*
 import cats.syntax.functor.*
-<<<<<<< HEAD
 import edu.gemini.grackle.Env
-=======
 import cats.syntax.parallel.*
-import edu.gemini.grackle.Cursor
-import edu.gemini.grackle.Cursor.Env
 import edu.gemini.grackle.Predicate.True
 import edu.gemini.grackle.Predicate.and
->>>>>>> 483b557a
 import edu.gemini.grackle.Query
 import edu.gemini.grackle.Query.Binding
 import edu.gemini.grackle.Query.EffectHandler
-<<<<<<< HEAD
 import edu.gemini.grackle.QueryCompiler.Elab
-=======
-import edu.gemini.grackle.Query.Environment
 import edu.gemini.grackle.Query.FilterOrderByOffsetLimit
 import edu.gemini.grackle.Query.OrderSelection
-import edu.gemini.grackle.Query.Select
->>>>>>> 483b557a
 import edu.gemini.grackle.Result
 import edu.gemini.grackle.TypeRef
 import edu.gemini.grackle.syntax.*
@@ -70,47 +60,38 @@
       )
     )
 
-<<<<<<< HEAD
-  lazy val ExecutionElaborator: PartialFunction[(TypeRef, String, List[Binding]), Elab[Unit]] =
-    case (ExecutionType, "config", List(Generator.FutureLimit.Binding.Option(FutureLimitParam, rFutureLimit))) =>
+  lazy val ExecutionElaborator: PartialFunction[(TypeRef, String, List[Binding]), Elab[Unit]] = {
+    case (ExecutionType, "config", List(
+      Generator.FutureLimit.Binding.Option(FutureLimitParam, rFutureLimit)
+    )) =>
       Elab.liftR(rFutureLimit).flatMap { futureLimit =>
         Elab.env(FutureLimitParam -> futureLimit.getOrElse(Generator.FutureLimit.Default))
-=======
-  lazy val ExecutionElaborator: Map[TypeRef, PartialFunction[Select, Result[Query]]] =
-    Map(
-      ExecutionType -> {
-        case Select("config", List(
-          Generator.FutureLimit.Binding.Option(FutureLimitParam, rFutureLimit)
-        ), child) =>
-          rFutureLimit.map { futureLimit =>
-            Environment(
-              Env(FutureLimitParam -> futureLimit.getOrElse(Generator.FutureLimit.Default)),
-              Select("config", Nil, child)
+      }
+    case (ExecutionType, "datasets", List(
+      DatasetIdBinding.Option("OFFSET", rOFFSET),
+      NonNegIntBinding.Option("LIMIT", rLIMIT)
+    )) =>
+      Elab.transformChild { child =>
+        (rOFFSET, rLIMIT).parTupled.flatMap { (OFFSET, LIMIT) =>
+          val limit = LIMIT.foldLeft(ResultMapping.MaxLimit)(_ min _.value)
+          ResultMapping.selectResult(child, limit) { q =>
+            FilterOrderByOffsetLimit(
+              pred = Some(and(List(
+                OFFSET.map(Predicates.dataset.id.gtEql).getOrElse(True),
+                Predicates.dataset.observation.program.isVisibleTo(user),
+              ))),
+              oss = Some(List(
+                OrderSelection[Dataset.Id](DatasetType / "id")
+              )),
+              offset = None,
+              limit = Some(limit + 1), // Select one extra row here.
+              child = q
             )
           }
-        case Select("datasets", List(
-          DatasetIdBinding.Option("OFFSET", rOFFSET),
-          NonNegIntBinding.Option("LIMIT", rLIMIT)
-        ), child) =>
-          (rOFFSET, rLIMIT).parTupled.flatMap { (OFFSET, LIMIT) =>
-            val limit = LIMIT.foldLeft(ResultMapping.MaxLimit)(_ min _.value)
-            ResultMapping.selectResult("datasets", child, limit) { q =>
-              FilterOrderByOffsetLimit(
-                pred = Some(and(List(
-                  OFFSET.map(Predicates.dataset.id.gtEql).getOrElse(True),
-                  Predicates.dataset.observation.program.isVisibleTo(user),
-                ))),
-                oss = Some(List(
-                  OrderSelection[Dataset.Id](DatasetType / "id")
-                )),
-                offset = None,
-                limit = Some(limit + 1), // Select one extra row here.
-                child = q
-              )
-            }
-          }
->>>>>>> 483b557a
+        }
       }
+    }
+    
 
   extension (e: Generator.Error) {
     def toResult: Result[Json] =
