--- conflicted
+++ resolved
@@ -120,15 +120,12 @@
         OrderBy(OrderSelections(List(OrderSelection[Tag](ProposalAttachmentTypeMetaType / "tag"))), child)
       }
 
-<<<<<<< HEAD
-  private lazy val ConstraintSetGroup: PartialFunction[(TypeRef, String, List[Binding]), Elab[Unit]] =
-=======
-  private lazy val Dataset: PartialFunction[Select, Result[Query]] =
-    case Select("dataset", List(
+  private lazy val Dataset: PartialFunction[(TypeRef, String, List[Binding]), Elab[Unit]] =
+    case (QueryType, "dataset", List(
       DatasetIdBinding("datasetId", rDid)
-    ), child) =>
-      rDid.map { did =>
-        Select("dataset", Nil,
+    )) =>
+      Elab.transformChild { child =>
+        rDid.map { did =>
           Unique(
             Filter(
               And(
@@ -138,40 +135,41 @@
               child
             )
           )
-        )
-      }
-
-  private lazy val Datasets: PartialFunction[Select, Result[Query]] = {
+        }
+      }
+
+  private lazy val Datasets: PartialFunction[(TypeRef, String, List[Binding]), Elab[Unit]] =
     val WhereDatasetBinding = WhereDataset.binding(Path.from(DatasetType))
     {
-      case Select("datasets", List(
+      case (QueryType, "datasets", List(
         WhereDatasetBinding.Option("WHERE", rWHERE),
         DatasetIdBinding.Option("OFFSET", rOFFSET),
         NonNegIntBinding.Option("LIMIT", rLIMIT)
-      ), child) =>
-        (rWHERE, rOFFSET, rLIMIT).parTupled.flatMap { (WHERE, OFFSET, LIMIT) =>
-          val limit = LIMIT.foldLeft(ResultMapping.MaxLimit)(_ min _.value)
-          ResultMapping.selectResult("datasets", child, limit) { q =>
-            FilterOrderByOffsetLimit(
-              pred = Some(and(List(
-                OFFSET.map(Predicates.dataset.id.gtEql).getOrElse(True),
-                Predicates.dataset.observation.program.isVisibleTo(user),
-                WHERE.getOrElse(True)
-              ))),
-              oss = Some(List(
-                OrderSelection[lucuma.core.model.sequence.Dataset.Id](DatasetType / "id")
-              )),
-              offset = None,
-              limit = Some(limit + 1), // Select one extra row here.
-              child = q
-            )
-          }
-        }
-      }
-  }
-
-  private lazy val ConstraintSetGroup: PartialFunction[Select, Result[Query]] =
->>>>>>> 73836bbe
+      )) =>
+        Elab.transformChild { child =>
+          (rWHERE, rOFFSET, rLIMIT).parTupled.flatMap { (WHERE, OFFSET, LIMIT) =>
+            val limit = LIMIT.foldLeft(ResultMapping.MaxLimit)(_ min _.value)
+            ResultMapping.selectResult(child, limit) { q =>
+              FilterOrderByOffsetLimit(
+                pred = Some(and(List(
+                  OFFSET.map(Predicates.dataset.id.gtEql).getOrElse(True),
+                  Predicates.dataset.observation.program.isVisibleTo(user),
+                  WHERE.getOrElse(True)
+                ))),
+                oss = Some(List(
+                  OrderSelection[lucuma.core.model.sequence.Dataset.Id](DatasetType / "id")
+                )),
+                offset = None,
+                limit = Some(limit + 1), // Select one extra row here.
+                child = q
+              )
+            }
+          }
+        }
+    }
+  
+
+  private lazy val ConstraintSetGroup: PartialFunction[(TypeRef, String, List[Binding]), Elab[Unit]] =
     val WhereObservationBinding = WhereObservation.binding(ConstraintSetGroupType / "observations" / "matches")
     {
       case (QueryType, "constraintSetGroup", List(
