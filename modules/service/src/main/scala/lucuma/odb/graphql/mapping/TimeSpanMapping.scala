--- conflicted
+++ resolved
@@ -6,52 +6,34 @@
 import lucuma.core.optics.Format
 import lucuma.core.util.TimeSpan
 import lucuma.odb.graphql.table.AllocationTable
-<<<<<<< HEAD
 import lucuma.odb.graphql.table.ChronConditionsEntryView
-=======
 import lucuma.odb.graphql.table.GmosDynamicTables
->>>>>>> 875a582a
 import lucuma.odb.graphql.table.GroupView
 import lucuma.odb.graphql.table.ObservationView
 import lucuma.odb.graphql.table.ProgramTable
 import lucuma.odb.graphql.table.ProposalTable
 import lucuma.odb.graphql.table.TimingWindowView
 
-<<<<<<< HEAD
-trait TimeSpanMapping[F[_]] extends AllocationTable[F] with ProgramTable[F] with ProposalTable[F] with ObservationView[F] with GroupView[F] with TimingWindowView[F] with ChronConditionsEntryView[F] {
-=======
-trait TimeSpanMapping[F[_]] extends AllocationTable[F] with GmosDynamicTables[F] with ProgramTable[F] with ProposalTable[F] with ObservationView[F] with GroupView[F] with TimingWindowView[F] {
->>>>>>> 875a582a
+trait TimeSpanMapping[F[_]] extends AllocationTable[F] with GmosDynamicTables[F] with ProgramTable[F] with ProposalTable[F] with ObservationView[F] with GroupView[F] with TimingWindowView[F] with ChronConditionsEntryView[F] {
 
   lazy val TimeSpanMapping: TypeMapping =
     SwitchMapping(
       TimeSpanType,
       List(
-<<<<<<< HEAD
+        AllocationType / "duration"                   -> timeSpanMapping(AllocationTable.Duration)(AllocationTable.ProgramId, AllocationTable.Partner),
         ConditionsExpectationType / "timeframe"       -> timeSpanMapping(ChronConditionsEntryView.Intuition.Expectation.Timespan)(ChronConditionsEntryView.Intuition.Expectation.SyntheticId),
+        GmosNorthStepRecordType / "instrumentConfig" / "exposure" -> timeSpanMapping(GmosNorthDynamicTable.ExposureTime)(GmosNorthDynamicTable.Id),
+        GmosSouthStepRecordType / "instrumentConfig" / "exposure" -> timeSpanMapping(GmosSouthDynamicTable.ExposureTime)(GmosSouthDynamicTable.Id),
+        GroupType / "maximumInterval"                 -> timeSpanMapping(GroupView.MaxInterval)(GroupView.MaxIntervalId),
+        GroupType / "minimumInterval"                 -> timeSpanMapping(GroupView.MinInterval)(GroupView.MinIntervalId),
+        IntensiveType / "totalTime"                   -> timeSpanMapping(ProposalTable.TotalTime)(ProposalTable.ProgramId),
+        LargeProgramType / "totalTime"                -> timeSpanMapping(ProposalTable.TotalTime)(ProposalTable.ProgramId),
+        ObservationType / "plannedTime" / "execution" -> timeSpanMapping(ObservationView.PlannedTime.Execution)(ObservationView.Id),
+        ObservationType / "plannedTime" / "pi"        -> timeSpanMapping(ObservationView.PlannedTime.Pi)(ObservationView.Id),
+        ObservationType / "plannedTime" / "uncharged" -> timeSpanMapping(ObservationView.PlannedTime.Uncharged)(ObservationView.Id),
+        ProgramType / "plannedTime" / "execution"     -> timeSpanMapping(ProgramTable.PlannedTime.Execution)(ProgramTable.Id),
         ProgramType / "plannedTime" / "pi"            -> timeSpanMapping(ProgramTable.PlannedTime.Pi)(ProgramTable.Id),
         ProgramType / "plannedTime" / "uncharged"     -> timeSpanMapping(ProgramTable.PlannedTime.Uncharged)(ProgramTable.Id),
-        ProgramType / "plannedTime" / "execution"     -> timeSpanMapping(ProgramTable.PlannedTime.Execution)(ProgramTable.Id),
-        ObservationType / "plannedTime" / "pi"        -> timeSpanMapping(ObservationView.PlannedTime.Pi)(ObservationView.Id),
-        ObservationType / "plannedTime" / "uncharged" -> timeSpanMapping(ObservationView.PlannedTime.Uncharged)(ObservationView.Id),
-        ObservationType / "plannedTime" / "execution" -> timeSpanMapping(ObservationView.PlannedTime.Execution)(ObservationView.Id),
-        IntensiveType / "totalTime"                   -> timeSpanMapping(ProposalTable.TotalTime)(ProposalTable.ProgramId),
-        LargeProgramType / "totalTime"                -> timeSpanMapping(ProposalTable.TotalTime)(ProposalTable.ProgramId),
-=======
->>>>>>> 875a582a
-        AllocationType / "duration"                   -> timeSpanMapping(AllocationTable.Duration)(AllocationTable.ProgramId, AllocationTable.Partner),
-        GmosNorthStepRecordType / "instrumentConfig" / "exposure" -> timeSpanMapping(GmosNorthDynamicTable.ExposureTime)(GmosNorthDynamicTable.Id),
-        GmosSouthStepRecordType / "instrumentConfig" / "exposure" -> timeSpanMapping(GmosSouthDynamicTable.ExposureTime)(GmosSouthDynamicTable.Id),
-        GroupType / "minimumInterval"                 -> timeSpanMapping(GroupView.MinInterval)(GroupView.MinIntervalId),
-        GroupType / "maximumInterval"                 -> timeSpanMapping(GroupView.MaxInterval)(GroupView.MaxIntervalId),
-        IntensiveType / "totalTime"                   -> timeSpanMapping(ProposalTable.TotalTime)(ProposalTable.ProgramId),
-        LargeProgramType / "totalTime"                -> timeSpanMapping(ProposalTable.TotalTime)(ProposalTable.ProgramId),
-        ObservationType / "plannedTime" / "pi"        -> timeSpanMapping(ObservationView.PlannedTime.Pi)(ObservationView.Id),
-        ObservationType / "plannedTime" / "uncharged" -> timeSpanMapping(ObservationView.PlannedTime.Uncharged)(ObservationView.Id),
-        ObservationType / "plannedTime" / "execution" -> timeSpanMapping(ObservationView.PlannedTime.Execution)(ObservationView.Id),
-        ProgramType / "plannedTime" / "pi"            -> timeSpanMapping(ProgramTable.PlannedTime.Pi)(ProgramTable.Id),
-        ProgramType / "plannedTime" / "uncharged"     -> timeSpanMapping(ProgramTable.PlannedTime.Uncharged)(ProgramTable.Id),
-        ProgramType / "plannedTime" / "execution"     -> timeSpanMapping(ProgramTable.PlannedTime.Execution)(ProgramTable.Id),
         TimingWindowEndAfterType / "after"            -> timeSpanMapping(TimingWindowView.End.After)(TimingWindowView.End.SyntheticId),
         TimingWindowRepeatType / "period"             -> timeSpanMapping(TimingWindowView.End.Repeat.Period)(TimingWindowView.End.SyntheticId)
       )
