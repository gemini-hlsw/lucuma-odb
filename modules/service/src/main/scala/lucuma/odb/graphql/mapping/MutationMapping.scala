--- conflicted
+++ resolved
@@ -630,7 +630,7 @@
         ))
 
         val idSelect: Result[AppliedFragment] =
-          MappedQuery(Filter(filterPredicate, Select("id", Nil, Empty)), Cursor.Context(QueryType, List("datasets"), List("datasets"), List(DatasetType))).flatMap(_.fragment)
+          MappedQuery(Filter(filterPredicate, Select("id", Empty)), Context(QueryType, List("datasets"), List("datasets"), List(DatasetType))).flatMap(_.fragment)
 
         idSelect.flatTraverse { which =>
           datasetService
@@ -649,19 +649,11 @@
           input.WHERE.getOrElse(True)
         ))
 
-<<<<<<< HEAD
-          val idSelect: Result[AppliedFragment] =
-            MappedQuery(
-              Filter(filterPredicate, Select("id", None, Empty)),
-              Context(QueryType, List("obsAttachments"), List("obsAttachments"), List(ObsAttachmentType))
-            ).flatMap(_.fragment)
-=======
         val idSelect: Result[AppliedFragment] =
           MappedQuery(
-            Filter(filterPredicate, Select("id", Nil, Empty)),
-            Cursor.Context(QueryType, List("obsAttachments"), List("obsAttachments"), List(ObsAttachmentType))
+            Filter(filterPredicate, Select("id", Empty)),
+            Context(QueryType, List("obsAttachments"), List("obsAttachments"), List(ObsAttachmentType))
           ).flatMap(_.fragment)
->>>>>>> 483b557a
 
         idSelect.flatTraverse { which =>
           obsAttachmentMetadataService.updateObsAttachments(input.SET, which).map(obsAttachmentResultSubquery(_, input.LIMIT, child))
