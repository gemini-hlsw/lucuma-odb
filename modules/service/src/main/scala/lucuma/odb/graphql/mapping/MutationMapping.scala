--- conflicted
+++ resolved
@@ -35,12 +35,9 @@
 import lucuma.core.model.sequence.Atom
 import lucuma.core.model.sequence.Dataset
 import lucuma.core.model.sequence.Step
-<<<<<<< HEAD
 import lucuma.odb.data.OdbError
 import lucuma.odb.data.OdbErrorExtensions.*
-=======
 import lucuma.odb.data.ProgramReference
->>>>>>> 9193499d
 import lucuma.odb.data.Tag
 import lucuma.odb.graphql.binding._
 import lucuma.odb.graphql.input.AddDatasetEventInput
@@ -374,21 +371,13 @@
     MutationField("createTarget", CreateTargetInput.Binding) { (input, child) =>
       services.useTransactionally {
         import TargetService.CreateTargetResponse._
-<<<<<<< HEAD
-        targetService.createTarget(input.programId, input.SET).map {
-          case NotAuthorized(user)  => OdbError.NotAuthorized(user.id).asFailure
-          case ProgramNotFound(pid) => OdbError.InvalidProgram(pid, Some(s"Program ${pid} was not found")).asFailure
-          case Success(id)          => Result(Unique(Filter(Predicates.target.id.eql(id), child)))
-        }
-=======
         ResultT(selectPid(input.programId, input.programReference)).flatMap { pid =>
           ResultT(targetService.createTarget(pid, input.SET).map {
-            case NotAuthorized(user)  => Result.failure(s"User ${user.id} is not authorized to perform this action")
-            case ProgramNotFound(pid) => Result.failure(s"Program ${pid} was not found")
+            case NotAuthorized(user)  => OdbError.NotAuthorized(user.id).asFailure
+            case ProgramNotFound(pid) => OdbError.InvalidProgram(pid, Some(s"Program ${pid} was not found")).asFailure
             case Success(id)          => Result(Unique(Filter(Predicates.target.id.eql(id), child)))
           })
         }.value
->>>>>>> 9193499d
       }
     }
 
