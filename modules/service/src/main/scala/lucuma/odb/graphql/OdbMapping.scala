--- conflicted
+++ resolved
@@ -53,11 +53,8 @@
 import lucuma.odb.service.AllocationService
 import lucuma.odb.service.AsterismService
 import lucuma.odb.service.GeneratorParamsService
-<<<<<<< HEAD
 import lucuma.odb.service.GroupService
-=======
 import lucuma.odb.service.ObsAttachmentMetadataService
->>>>>>> 15de1c99
 import lucuma.odb.service.ObservationService
 import lucuma.odb.service.ObservingModeServices
 import lucuma.odb.service.ProgramService
@@ -173,11 +170,8 @@
           with TargetSelectResultMapping[F]
           with TimeSpanMapping[F]
           with UpdateAsterismsResultMapping[F]
-<<<<<<< HEAD
           with UpdateGroupsResultMapping[F]
-=======
           with UpdateObsAttachmentsResultMapping[F]
->>>>>>> 15de1c99
           with UpdateObservationsResultMapping[F]
           with UpdateProgramsResultMapping[F]
           with UpdateTargetsResultMapping[F]
@@ -199,13 +193,10 @@
           override val asterismService: Resource[F, AsterismService[F]] =
             pool.map(AsterismService.fromSessionAndUser(_, user))
 
-<<<<<<< HEAD
           override val groupService: Resource[F, GroupService[F]] =
             pool.map(GroupService.fromSessionAndUser(_, user))
-=======
           override val obsAttachmentMetadataService: Resource[F, ObsAttachmentMetadataService[F]] =
             pool.map(ObsAttachmentMetadataService.fromSessionAndUser(_, user))
->>>>>>> 15de1c99
 
           override val observationService: Resource[F, ObservationService[F]] =
             pool.map { s =>
@@ -340,11 +331,8 @@
               TargetSelectResultMapping,
               TimeSpanMapping,
               UpdateAsterismsResultMapping,
-<<<<<<< HEAD
               UpdateGroupsResultMapping,
-=======
               UpdateObsAttachmentsResultMapping,
->>>>>>> 15de1c99
               UpdateObservationsResultMapping,
               UpdateProgramsResultMapping,
               UpdateTargetsResultMapping,
@@ -369,15 +357,9 @@
             )
 
           // Override `defaultRootCursor` to log the GraphQL query. This is optional.
-<<<<<<< HEAD
           override def defaultRootCursor(query: Query, tpe: Type, parentCursor: Option[Cursor]): F[Result[(Query, Cursor)]] =
             Logger[F].info("\n\n" + PrettyPrinter.query(query).render(100) + "\n") >> 
             super.defaultRootCursor(query, tpe, parentCursor)
-=======
-          override def defaultRootCursor(query: Query, tpe: Type, env: Env): F[Result[(Query, Cursor)]] =
-            Logger[F].info("\n\n" + PrettyPrinter.query(query).render(100) + "\n") >>
-            super.defaultRootCursor(query, tpe, env)
->>>>>>> 15de1c99
 
           // Override `fetch` to log the SQL query. This is optional.
           override def fetch(fragment: AppliedFragment, codecs: List[(Boolean, Codec)]): F[Vector[Array[Any]]] = {
