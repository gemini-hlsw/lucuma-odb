// Copyright (c) 2016-2023 Association of Universities for Research in Astronomy, Inc. (AURA)
// For license information see LICENSE or https://opensource.org/licenses/BSD-3-Clause

package lucuma.odb.graphql

import _root_.skunk.AppliedFragment
import _root_.skunk.Session
import cats.Applicative
import cats.ApplicativeError
import cats.Monoid
import cats.data.EitherNel
import cats.data.EitherT
import cats.data.NonEmptyList
import cats.data.ValidatedNel
import cats.effect.std.Supervisor
import cats.effect.{Unique => _, _}
import cats.syntax.all._
import com.github.vertical_blank.sqlformatter.SqlFormatter
import edu.gemini.grackle.Cursor.Context
import edu.gemini.grackle.Cursor.Env
import edu.gemini.grackle.QueryCompiler.SelectElaborator
import edu.gemini.grackle._
import edu.gemini.grackle.skunk.SkunkMapping
import edu.gemini.grackle.skunk.SkunkMonitor
import edu.gemini.grackle.sql.SqlMapping
import eu.timepit.refined.types.numeric.NonNegInt
import eu.timepit.refined.types.numeric.PosDouble
import fs2.Stream
import fs2.concurrent.Topic
import io.circe.Json
import io.circe.literal.*
import io.circe.syntax.*
import lucuma.core.model.Observation
import lucuma.core.model.Program
import lucuma.core.model.Target
import lucuma.core.model.User
import lucuma.itc.client.IntegrationTimeResult
import lucuma.itc.client.ItcClient
import lucuma.odb.graphql._
import lucuma.odb.graphql.enums.Enums
import lucuma.odb.graphql.mapping.CreateGroupResultMapping
import lucuma.odb.graphql.mapping.UpdateObservationsResultMapping
import lucuma.odb.graphql.mapping._
import lucuma.odb.graphql.topic.GroupTopic
import lucuma.odb.graphql.topic.ObservationTopic
import lucuma.odb.graphql.topic.ProgramTopic
import lucuma.odb.graphql.topic.TargetTopic
import lucuma.odb.graphql.util._
import lucuma.odb.json.all.query.given
import lucuma.odb.logic.Generator
import lucuma.odb.logic.Itc
import lucuma.odb.logic.PlannedTimeCalculator
import lucuma.odb.sequence.data.GeneratorParams
import lucuma.odb.sequence.util.CommitHash
import lucuma.odb.service.AllocationService
import lucuma.odb.service.AsterismService
import lucuma.odb.service.GeneratorParamsService
import lucuma.odb.service.GroupService
import lucuma.odb.service.ObsAttachmentMetadataService
import lucuma.odb.service.ObservationService
import lucuma.odb.service.ObservingModeServices
import lucuma.odb.service.ProgramService
import lucuma.odb.service.ProposalAttachmentMetadataService
import lucuma.odb.service.Services
import lucuma.odb.service.SmartGcalService
import lucuma.odb.service.TargetService
import lucuma.odb.service.TimingWindowService
import lucuma.odb.util.Codecs.DomainCodec
import natchez.Trace
import org.tpolecat.sourcepos.SourcePos
import org.typelevel.log4cats.Logger

import scala.io.AnsiColor
import scala.io.Source

object OdbMapping {

  case class Topics[F[_]](
    program:     Topic[F, ProgramTopic.Element],
    observation: Topic[F, ObservationTopic.Element],
    target:      Topic[F, TargetTopic.Element],
    group:       Topic[F, GroupTopic.Element],
  )

  object Topics {
    def apply[F[_]: Concurrent: Logger](pool: Resource[F, Session[F]]): Resource[F, Topics[F]] =
      for {
        sup <- Supervisor[F]
        ses <- pool
        pro <- Resource.eval(ProgramTopic(ses, 1024, sup))
        obs <- Resource.eval(ObservationTopic(ses, 1024, sup))
        tar <- Resource.eval(TargetTopic(ses, 1024, sup))
        grp <- Resource.eval(GroupTopic(ses, 1024, sup))
      } yield Topics(pro, obs, tar, grp)
  }

  // Loads a GraphQL file from the classpath, relative to this Class.
  def unsafeLoadSchema(fileName: String): Schema = {
    val stream = getClass.getResourceAsStream(fileName)
    val src  = Source.fromInputStream(stream, "UTF-8")
    try Schema(src.getLines().mkString("\n")).toEither.fold(x => sys.error(s"Invalid schema: $fileName: ${x.toList.mkString(", ")}"), identity)
    finally src.close()
  }

  private implicit def monoidPartialFunction[A, B]: Monoid[PartialFunction[A, B]] =
    Monoid.instance(PartialFunction.empty, _ orElse _)

  def apply[F[_]: Async: Trace: Logger](
    database:    Resource[F, Session[F]],
    monitor:     SkunkMonitor[F],
    user0:       User,
    topics0:     Topics[F],
    itcClient0:  ItcClient[F],
    commitHash0: CommitHash,
    enums:       Enums
  ):  Mapping[F] =
        new SkunkMapping[F](database, monitor)
          with BaseMapping[F]
          with AirMassRangeMapping[F]
          with AllocationMapping[F]
          with AngleMapping[F]
          with AsterismGroupMapping[F]
          with AsterismGroupSelectResultMapping[F]
          with CatalogInfoMapping[F]
          with CloneObservationResultMapping[F]
          with CloneTargetResultMapping[F]
          with ConstraintSetGroupMapping[F]
          with ConstraintSetGroupSelectResultMapping[F]
          with ConstraintSetMapping[F]
          with CoordinatesMapping[F]
          with CreateGroupResultMapping[F]
          with CreateObservationResultMapping[F]
          with CreateProgramResultMapping[F]
          with CreateTargetResultMapping[F]
          with DeclinationMapping[F]
          with ElevationRangeMapping[F]
          with FilterTypeMetaMapping[F]
          with GmosLongSlitMapping[F]
          with GroupMapping[F]
          with GroupEditMapping[F]
          with GroupElementMapping[F]
          with HourAngleRangeMapping[F]
          with LeafMappings[F]
          with LinkUserResultMapping[F]
          with MutationMapping[F]
          with NonsiderealMapping[F]
          with ObsAttachmentMapping[F]
          with ObsAttachmentTypeMetaMapping[F]
          with ObservationEditMapping[F]
          with ObservationMapping[F]
          with ObservingModeMapping[F]
          with ObservationSelectResultMapping[F]
          with ParallaxMapping[F]
          with PartnerMetaMapping[F]
          with PartnerSplitMapping[F]
          with PlannedTimeSummaryMapping[F]
          with PosAngleConstraintMapping[F]
          with ProgramEditMapping[F]
          with ProgramMapping[F]
          with ProgramSelectResultMapping[F]
          with ProgramUserMapping[F]
          with ProperMotionDeclinationMapping[F]
          with ProperMotionMapping[F]
          with ProperMotionRAMapping[F]
          with ProposalMapping[F]
          with ProposalClassMapping[F]
          with ProposalAttachmentMapping[F]
          with ProposalAttachmentTypeMetaMapping[F]
          with QueryMapping[F]
          with RadialVelocityMapping[F]
          with RightAscensionMapping[F]
          with ScienceRequirementsMapping[F]
          with SetAllocationResultMapping[F]
          with SiderealMapping[F]
          with SpectroscopyScienceRequirementsMapping[F]
          with SubscriptionMapping[F]
          with TargetEditMapping[F]
          with TargetEnvironmentMapping[F]
          with TargetMapping[F]
          with TargetGroupMapping[F]
          with TargetGroupSelectResultMapping[F]
          with TargetSelectResultMapping[F]
          with TimeSpanMapping[F]
          with TimingWindowMappings[F]
          with UpdateAsterismsResultMapping[F]
          with UpdateGroupsResultMapping[F]
          with UpdateObsAttachmentsResultMapping[F]
          with UpdateObservationsResultMapping[F]
          with UpdateProgramsResultMapping[F]
          with UpdateProposalAttachmentsResultMapping[F]
          with UpdateTargetsResultMapping[F]
          with UserMapping[F]
          with WavelengthMapping[F]
        {

          // Our schema
          val schema: Schema =
            unsafeLoadSchema("OdbSchema.graphql") |+| enums.schema

          // Our services and resources needed by various mappings.
<<<<<<< HEAD
          override val commitHash = commitHash0
          override val itcClient = itcClient0
          override val user: User = user0
          override val topics: Topics[F] = topics0
          override val services: Resource[F, Services[F]] = pool.map(Services.forUser(user))
=======
          override val user: User         = user0
          override val topics: Topics[F]  = topics0

          override val allocationService: Resource[F, AllocationService[F]] =
            pool.map(AllocationService.fromSessionAndUser(_, user))

          override val asterismService: Resource[F, AsterismService[F]] =
            pool.map(AsterismService.fromSessionAndUser(_, user))

          override val groupService: Resource[F, GroupService[F]] =
            pool.map(GroupService.fromSessionAndUser(_, user))
          override val obsAttachmentMetadataService: Resource[F, ObsAttachmentMetadataService[F]] =
            pool.map(ObsAttachmentMetadataService.fromSessionAndUser(_, user))

          override val observationService: Resource[F, ObservationService[F]] =
            pool.map { s =>
              val oms = ObservingModeServices.fromSession(s)
              val as  = AsterismService.fromSessionAndUser(s, user)
              val tws = TimingWindowService.fromSession(s)
              ObservationService.fromSessionAndUser(s, user, oms, as, tws)
            }

          override val programService: Resource[F, ProgramService[F]] =
            pool.map(ProgramService.fromSessionAndUser(_, user))

          override val proposalAttachmentMetadataService: Resource[F, ProposalAttachmentMetadataService[F]] =
            pool.map(ProposalAttachmentMetadataService.fromSessionAndUser(_, user))

          override val targetService: Resource[F, TargetService[F]] =
            pool.map(TargetService.fromSession(_, user))

          val itc: Resource[F, Itc[F]] =
            pool.map { s =>
              val oms = ObservingModeServices.fromSession(s)
              val gps = GeneratorParamsService.fromSession(s, user, oms)
              Itc.fromClientAndServices(itcClient, gps)
            }

          override def itcQuery(
            path:     Path,
            pid:      Program.Id,
            oid:      Observation.Id,
            useCache: Boolean
          ): F[Result[Json]] =
            itc.use {
              _.lookup(pid, oid, useCache)
               .map {
                 case Left(errors)     => Result.failure(errors.map(_.format).intercalate(", "))
                 case Right(resultSet) => Result(resultSet.asJson)
               }
            }

          val generator: Resource[F, Generator[F]] =
            for {
              s <- pool
              c <- Resource.eval(PlannedTimeCalculator.fromSession(s, enums))
            } yield {
              val oms = ObservingModeServices.fromSession(s)
              val gps = GeneratorParamsService.fromSession(s, user, oms)
              val sgc = SmartGcalService.fromSession(s)
              Generator.fromClientAndServices(commitHash, itcClient, gps, sgc, c)
            }

          override def sequence(
            path:     Path,
            pid:      Program.Id,
            oid:      Observation.Id,
            useCache: Boolean
          ): F[Result[Json]] =
            generator.use {
              _.generate(pid, oid, useCache)
               .map {
                 case Generator.Result.ObservationNotFound(_, _) =>
                   Result(Json.Null)

                 case e: Generator.Error                         =>
                   Result.failure(e.format)

                 case Generator.Result.Success(_, itc, exec, d)  =>
                   Result(Json.obj(
                     "programId"       -> pid.asJson,
                     "observationId"   -> oid.asJson,
                     "itcResult"       -> itc.asJson,
                     "executionConfig" -> exec.asJson,
                     "scienceDigest"   -> d.asJson
                   ))
               }
            }

>>>>>>> d402f8ab

          // Our combined type mappings
          override val typeMappings: List[TypeMapping] =
            List(
              AirMassRangeMapping,
              AllocationMapping,
              AngleMapping,
              AsterismGroupMapping,
              AsterismGroupSelectResultMapping,
              CatalogInfoMapping,
              CloneObservationResultMapping,
              CloneTargetResultMapping,
              ConstraintSetGroupMapping,
              ConstraintSetGroupSelectResultMapping,
              ConstraintSetMapping,
              CoordinatesMapping,
              CreateGroupResultMapping,
              CreateObservationResultMapping,
              CreateProgramResultMapping,
              CreateTargetResultMapping,
              DeclinationMapping,
              ElevationRangeMapping,
              FilterTypeMetaMapping,
              GmosNorthLongSlitMapping,
              GmosSouthLongSlitMapping,
              GroupMapping,
              GroupEditMapping,
              GroupElementMapping,
              HourAngleRangeMapping,
              LinkUserResultMapping,
              MutationMapping,
              NonsiderealMapping,
              ObsAttachmentMapping,
              ObsAttachmentTypeMetaMapping,
              ObservationEditMapping,
              ObservationMapping,
              ObservingModeMapping,
              ObservationSelectResultMapping,
              ParallaxMapping,
              PartnerMetaMapping,
              PartnerSplitMapping,
              PlannedTimeSummaryMapping,
              PosAngleConstraintMapping,
              ProgramMapping,
              ProgramEditMapping,
              ProgramSelectResultMapping,
              ProgramUserMapping,
              ProperMotionDeclinationMapping,
              ProperMotionMapping,
              ProperMotionRAMapping,
              ProposalAttachmentMapping,
              ProposalAttachmentTypeMetaMapping,
              ProposalMapping,
              QueryMapping,
              RadialVelocityMapping,
              RightAscensionMapping,
              ScienceRequirementsMapping,
              SpectroscopyScienceRequirementsMapping,
              SetAllocationResultMapping,
              SiderealMapping,
              SubscriptionMapping,
              TargetEditMapping,
              TargetEnvironmentMapping,
              TargetGroupMapping,
              TargetGroupSelectResultMapping,
              TargetMapping,
              TargetSelectResultMapping,
              TimingWindowEndAfterMapping,
              TimingWindowEndAtMapping,
              TimingWindowEndMapping,
              TimingWindowMapping,
              TimingWindowRepeatMapping,
              TimeSpanMapping,
              UpdateAsterismsResultMapping,
              UpdateGroupsResultMapping,
              UpdateObsAttachmentsResultMapping,
              UpdateObservationsResultMapping,
              UpdateProgramsResultMapping,
              UpdateProposalAttachmentsResultMapping,
              UpdateTargetsResultMapping,
              UserMapping,
              WavelengthMapping
            ) ++ LeafMappings ++ ProposalClassMappings

          // Our combined select elaborator
          override val selectElaborator: SelectElaborator =
            SelectElaborator(
              List(
                AsterismGroupElaborator,
                ConstraintSetGroupElaborator,
                GroupElaborator,
                MutationElaborator,
                ObservationElaborator,
                ProgramElaborator,
                SubscriptionElaborator,
                TargetEnvironmentElaborator,
                TargetGroupElaborator,
                QueryElaborator,
              ).combineAll
            )

          // Override `defaultRootCursor` to log the GraphQL query. This is optional.
          override def defaultRootCursor(query: Query, tpe: Type, parentCursor: Option[Cursor]): F[Result[(Query, Cursor)]] =
            Logger[F].debug("\n\n" + PrettyPrinter.query(query).render(100) + "\n") >>
            super.defaultRootCursor(query, tpe, parentCursor)

          // Override `fetch` to log the SQL query. This is optional.
          override def fetch(fragment: AppliedFragment, codecs: List[(Boolean, Codec)]): F[Vector[Array[Any]]] = {
            Logger[F].debug {
              val formatted = SqlFormatter.format(fragment.fragment.sql)
              val cleanedUp = formatted.replaceAll("\\$ (\\d+)", "\\$$1") // turn $ 42 into $42
              val colored   = cleanedUp.linesIterator.map(s => s"${AnsiColor.GREEN}$s${AnsiColor.RESET}").mkString("\n")
              s"\n\n$colored\n\n"
            } *>
            super.fetch(fragment, codecs)
          }

          // HACK: If the codec is a DomainCodec then use the domain name when generating `null::<type>` in Grackle queries
          override implicit def Fragments: SqlFragment[AppliedFragment] =
            val delegate = super.Fragments
            new SqlFragment[AppliedFragment]:
              export delegate.{ sqlTypeName => _, * }
              def sqlTypeName(codec: Codec): Option[String] =
                codec._1 match
                  case DomainCodec(name, _) => Some(name)
                  case _ => delegate.sqlTypeName(codec)

        }

}<|MERGE_RESOLUTION|>--- conflicted
+++ resolved
@@ -112,7 +112,8 @@
     topics0:     Topics[F],
     itcClient0:  ItcClient[F],
     commitHash0: CommitHash,
-    enums:       Enums
+    enums:       Enums,
+    ptc:         PlannedTimeCalculator.ForInstrumentMode,
   ):  Mapping[F] =
         new SkunkMapping[F](database, monitor)
           with BaseMapping[F]
@@ -198,103 +199,12 @@
             unsafeLoadSchema("OdbSchema.graphql") |+| enums.schema
 
           // Our services and resources needed by various mappings.
-<<<<<<< HEAD
           override val commitHash = commitHash0
           override val itcClient = itcClient0
           override val user: User = user0
           override val topics: Topics[F] = topics0
           override val services: Resource[F, Services[F]] = pool.map(Services.forUser(user))
-=======
-          override val user: User         = user0
-          override val topics: Topics[F]  = topics0
-
-          override val allocationService: Resource[F, AllocationService[F]] =
-            pool.map(AllocationService.fromSessionAndUser(_, user))
-
-          override val asterismService: Resource[F, AsterismService[F]] =
-            pool.map(AsterismService.fromSessionAndUser(_, user))
-
-          override val groupService: Resource[F, GroupService[F]] =
-            pool.map(GroupService.fromSessionAndUser(_, user))
-          override val obsAttachmentMetadataService: Resource[F, ObsAttachmentMetadataService[F]] =
-            pool.map(ObsAttachmentMetadataService.fromSessionAndUser(_, user))
-
-          override val observationService: Resource[F, ObservationService[F]] =
-            pool.map { s =>
-              val oms = ObservingModeServices.fromSession(s)
-              val as  = AsterismService.fromSessionAndUser(s, user)
-              val tws = TimingWindowService.fromSession(s)
-              ObservationService.fromSessionAndUser(s, user, oms, as, tws)
-            }
-
-          override val programService: Resource[F, ProgramService[F]] =
-            pool.map(ProgramService.fromSessionAndUser(_, user))
-
-          override val proposalAttachmentMetadataService: Resource[F, ProposalAttachmentMetadataService[F]] =
-            pool.map(ProposalAttachmentMetadataService.fromSessionAndUser(_, user))
-
-          override val targetService: Resource[F, TargetService[F]] =
-            pool.map(TargetService.fromSession(_, user))
-
-          val itc: Resource[F, Itc[F]] =
-            pool.map { s =>
-              val oms = ObservingModeServices.fromSession(s)
-              val gps = GeneratorParamsService.fromSession(s, user, oms)
-              Itc.fromClientAndServices(itcClient, gps)
-            }
-
-          override def itcQuery(
-            path:     Path,
-            pid:      Program.Id,
-            oid:      Observation.Id,
-            useCache: Boolean
-          ): F[Result[Json]] =
-            itc.use {
-              _.lookup(pid, oid, useCache)
-               .map {
-                 case Left(errors)     => Result.failure(errors.map(_.format).intercalate(", "))
-                 case Right(resultSet) => Result(resultSet.asJson)
-               }
-            }
-
-          val generator: Resource[F, Generator[F]] =
-            for {
-              s <- pool
-              c <- Resource.eval(PlannedTimeCalculator.fromSession(s, enums))
-            } yield {
-              val oms = ObservingModeServices.fromSession(s)
-              val gps = GeneratorParamsService.fromSession(s, user, oms)
-              val sgc = SmartGcalService.fromSession(s)
-              Generator.fromClientAndServices(commitHash, itcClient, gps, sgc, c)
-            }
-
-          override def sequence(
-            path:     Path,
-            pid:      Program.Id,
-            oid:      Observation.Id,
-            useCache: Boolean
-          ): F[Result[Json]] =
-            generator.use {
-              _.generate(pid, oid, useCache)
-               .map {
-                 case Generator.Result.ObservationNotFound(_, _) =>
-                   Result(Json.Null)
-
-                 case e: Generator.Error                         =>
-                   Result.failure(e.format)
-
-                 case Generator.Result.Success(_, itc, exec, d)  =>
-                   Result(Json.obj(
-                     "programId"       -> pid.asJson,
-                     "observationId"   -> oid.asJson,
-                     "itcResult"       -> itc.asJson,
-                     "executionConfig" -> exec.asJson,
-                     "scienceDigest"   -> d.asJson
-                   ))
-               }
-            }
-
->>>>>>> d402f8ab
+          override val plannedTimeCalculator: PlannedTimeCalculator.ForInstrumentMode = ptc
 
           // Our combined type mappings
           override val typeMappings: List[TypeMapping] =
