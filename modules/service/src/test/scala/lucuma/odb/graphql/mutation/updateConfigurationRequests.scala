--- conflicted
+++ resolved
@@ -26,7 +26,6 @@
 
   object updateConfigurationRequestAs {
 
-<<<<<<< HEAD
     def query(user: User, rid: ConfigurationRequest.Id, status: ConfigurationRequestStatus, justification: Option[NonEmptyString] = None): String =
       s"""
         mutation {
@@ -36,14 +35,6 @@
               justification: ${justification.asJson}
             }
             WHERE: { id: { EQ: ${rid.asJson} } }
-=======
-    def query(user: User, mid: ConfigurationRequest.Id, status: ConfigurationRequestStatus): String =
-      s"""
-        mutation {
-          updateConfigurationRequests(input: {
-            SET: { status: ${status.tag.toUpperCase} }
-            WHERE: { id: { EQ: ${mid.asJson} } }
->>>>>>> ce67d562
           }) {
             requests {
               id
@@ -55,30 +46,18 @@
         }
       """
 
-<<<<<<< HEAD
     def apply(user: User, rid: ConfigurationRequest.Id, status: ConfigurationRequestStatus, justification: Option[NonEmptyString] = None): IO[Unit] =
       expect(
         user = user,
         query = query(user, rid, status, justification),
-=======
-    def apply(user: User, mid: ConfigurationRequest.Id, status: ConfigurationRequestStatus): IO[Unit] =
-      expect(
-        user = user,
-        query = query(user, mid, status),
->>>>>>> ce67d562
         expected = Right(json"""
           {
             "updateConfigurationRequests" : {
               "requests" : [
                 {
-<<<<<<< HEAD
                   "id" : $rid,
                   "status" : $status,
                   "justification": $justification
-=======
-                  "id" : $mid,
-                  "status" : $status
->>>>>>> ce67d562
                 }
               ],
               "hasMore" : false
@@ -113,14 +92,10 @@
         case OdbError.NotAuthorized(_, _) => () // expected
 
   test(s"PI can't set status on another user's request (update affects no rows)"):
-    setup.flatMap: mid =>
+    setup.flatMap: rid =>
       expect(
         user = pi2,
-<<<<<<< HEAD
         query = updateConfigurationRequestAs.query(pi2, rid, ConfigurationRequestStatus.Withdrawn),
-=======
-        query = updateConfigurationRequestStatusAs.query(pi2, mid, ConfigurationRequestStatus.Withdrawn),
->>>>>>> ce67d562
         expected = Right(json"""
           {
             "updateConfigurationRequests" : {
