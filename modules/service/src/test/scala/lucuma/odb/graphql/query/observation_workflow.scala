// Copyright (c) 2016-2025 Association of Universities for Research in Astronomy, Inc. (AURA)
// For license information see LICENSE or https://opensource.org/licenses/BSD-3-Clause

package lucuma.odb.graphql

package query

import cats.effect.IO
import cats.syntax.all.*
import clue.ResponseException
import io.circe.Json
import io.circe.literal.*
import io.circe.syntax.*
import lucuma.core.enums.CalibrationRole
import lucuma.core.enums.Instrument
import lucuma.core.enums.ObservationWorkflowState
import lucuma.core.enums.ObserveClass
import lucuma.core.enums.ScienceBand
import lucuma.core.enums.SequenceType
import lucuma.core.enums.TimeAccountingCategory
import lucuma.core.model.CallForProposals
import lucuma.core.model.CloudExtinction
import lucuma.core.model.ConfigurationRequest
import lucuma.core.model.Observation
import lucuma.core.model.ObservationValidation
import lucuma.core.model.ObservationWorkflow
import lucuma.core.model.Program
import lucuma.core.model.Target
import lucuma.core.model.User
import lucuma.core.syntax.string.*
import lucuma.core.syntax.timespan.*
import lucuma.core.util.CalculatedValue
import lucuma.core.util.CalculationState
import lucuma.odb.graphql.input.AllocationInput
import lucuma.odb.graphql.mutation.UpdateConstraintSetOps
import lucuma.odb.json.all.transport.given
import lucuma.odb.service.ObservationService
import lucuma.odb.service.ObservationWorkflowService

class observation_workflow
  extends ExecutionTestSupportForGmos
     with UpdateConstraintSetOps {

  // ra and dec values in degrees
  val RaStart = 90
  val RaCenter = 180
  val RaEnd = 270
  val RaStartWrap =  RaEnd
  val RaCenterWrap = 1
  val RaEndWrap = RaStart
  val DecStart = 0
  val DecCenter = 25
  val DecEnd = 45
  val Limits = (RaStart, RaEnd, DecStart, DecEnd)
  val WrappedLimits = (RaStartWrap, RaEndWrap, DecStart, DecEnd)

  def workflowQuery(oids: Observation.Id*) =
    s"""
      query {
        observations(
          WHERE: {
            id: { IN: ${oids.asJson} }
          }
        ) {
          matches {
            workflow {
              state
              value {
                state
                validTransitions
                validationErrors {
                  code
                  messages
                }
              }
            }
          }
        }
      }
    """

  def workflowQueryResult(wfs: CalculatedValue[ObservationWorkflow]*): Json =
    val embed = wfs.map: wf =>
      json"""
        {
          "workflow": {
            "state": ${wf.state},
            "value": {
              "state": ${wf.value.state},
              "validTransitions": ${wf.value.validTransitions},
              "validationErrors": ${wf.value.validationErrors}
            }
          }
        }
      """
    json"""
      {
        "observations": {
          "matches": $embed
        }
      }
    """

  // only use this if you have instruments, limits or both. Otherwise use createCallForProposalsAs(...)
  def createCfp(
    instruments: List[Instrument] = List.empty,
    limits: Option[(Int, Int, Int, Int)] = none
  ): IO[CallForProposals.Id] =
    val inStr =
      if (instruments.isEmpty) ""
      else s"instruments: [${instruments.map(_.tag.toScreamingSnakeCase).mkString(",")}]\n"
    val limitStr = limits.fold("") { (raStart, raEnd, decStart, decEnd) =>
      s"""
        coordinateLimits: {
          north: {
            raStart: { degrees: $raStart }
            raEnd: { degrees: $raEnd }
            decStart: { degrees: $decStart }
            decEnd: { degrees: $decEnd }
          }
          south: {
            raStart: { degrees: $raStart }
            raEnd: { degrees: $raEnd }
            decStart: { degrees: $decStart }
            decEnd: { degrees: $decEnd }
          }
        }
      """
    }
    createCallForProposalsAs(staff, other = (inStr + limitStr).some)

  def setTargetCoords(tid: Target.Id, raHours: Int, decHours: Int): IO[Unit] =
    query(
      user = pi,
      query = s"""
        mutation {
          updateTargets(input: {
            SET: {
              sidereal: {
                ra: { degrees: $raHours }
                dec: { degrees: $decHours }
                epoch: "J2000.00"
              }
            }
            WHERE: {
              id: { EQ: "$tid" }
            }
          }) {
            targets {
              id
            }
          }
        }
      """
    ).void

  def setObservationExplicitBase(oid: Observation.Id, raHours: Int, decHours: Int): IO[Unit] =
    query(
      user = pi,
      query = s"""
        mutation {
          updateObservations(input: {
            SET: {
              targetEnvironment: {
                explicitBase: {
                  ra: { degrees: $raHours }
                  dec: { degrees: $decHours }
                }
              }
            },
            WHERE: {
              id: { EQ: ${oid.asJson} }
            }
          }) {
            observations {
              id
            }
          }
        }
      """
    ).void

  test("no target"):
    val setup: IO[Observation.Id] =
      for
        pid <- createProgramAs(pi)
        oid <- createObservationAs(pi, pid)
        _   <- runObscalcUpdateAs(serviceUser, pid, oid)
      yield oid

    setup.flatMap: oid =>
      expect(
        pi,
        workflowQuery(oid),
        expected = workflowQueryResult(
          CalculatedValue(
            CalculationState.Ready,
            ObservationWorkflow(
              ObservationWorkflowState.Undefined,
              List(ObservationWorkflowState.Inactive),
              List(ObservationValidation.configuration(ObservationService.MissingDataMsg(none, "target")))
            )
          )
        ).asRight
      )

  testWithTargetTypes("no observing mode"): (_, mkTarget) =>
    val setup: IO[Observation.Id] =
      for
        pid <- createProgramAs(pi)
        tid <- mkTarget(pi, pid)
        oid <- createObservationAs(pi, pid, tid)
        _   <- runObscalcUpdateAs(serviceUser, pid, oid)
      yield oid

    setup.flatMap: oid =>
      expect(
        pi,
        workflowQuery(oid),
        expected = workflowQueryResult(
          CalculatedValue(
            CalculationState.Ready,
            ObservationWorkflow(
              ObservationWorkflowState.Undefined,
              List(ObservationWorkflowState.Inactive),
              List(ObservationValidation.configuration(ObservationService.MissingDataMsg(none, "observing mode")))
            )
          )
        ).asRight
      )

  test("missing target info"):
    val setup: IO[Observation.Id] =
      for
        pid <- createProgramAs(pi)
        tid <- createIncompleteTargetAs(pi, pid)
        oid <- createGmosNorthLongSlitObservationAs(pi, pid, List(tid))
        _   <- runObscalcUpdateAs(serviceUser, pid, oid)
      yield oid

    setup.flatMap: oid =>
      expect(
        pi,
        workflowQuery(oid),
        expected = workflowQueryResult(
          CalculatedValue(
            CalculationState.Ready,
            ObservationWorkflow(
              ObservationWorkflowState.Undefined,
              List(ObservationWorkflowState.Inactive),
              List(ObservationValidation.configuration("Missing brightness measure"))
            )
          )
        ).asRight
      )

  // temporary, until this is doable via graphql
  def approveConfigurationRequestHack(req: ConfigurationRequest.Id): IO[Unit] =
    import skunk.syntax.all.*
    import lucuma.odb.util.Codecs.configuration_request_id
    session.use: s =>
      s.prepareR(sql"update t_configuration_request set c_status = 'approved' where c_configuration_request_id = $configuration_request_id".command).use: ps =>
        ps.execute(req).void

  def denyConfigurationRequestHack(req: ConfigurationRequest.Id): IO[Unit] =
    import skunk.syntax.all.*
    import lucuma.odb.util.Codecs.configuration_request_id
    session.use: s =>
      s.prepareR(sql"update t_configuration_request set c_status = 'denied' where c_configuration_request_id = $configuration_request_id".command).use: ps =>
        ps.execute(req).void

  def updateCloudExtinctionAs(user: User, oid: Observation.Id, cloudExtinction: CloudExtinction.Preset): IO[Unit] =
    updateObservation(user, oid,
      update = s"""
        constraintSet: {
          cloudExtinction: ${cloudExtinction.tag.toUpperCase()}
        }
      """,
      query = """
        observations {
          id
        }
      """,
      expected = Right(json"""
        {
          "updateObservations": {
            "observations": [
              {
                "id": $oid
              }
            ]
          }
        }
      """)
    )

  testWithTargetTypes("no validations") { (_, mkTarget) =>
    val setup: IO[Observation.Id] =
      for
        cfp <- createCallForProposalsAs(staff)
        pid <- createProgramAs(pi, "Foo")
        _   <- addProposal(pi, pid, Some(cfp), None)
        tid <- mkTarget(pi, pid)
        oid <- createGmosNorthLongSlitObservationAs(pi, pid, List(tid))
        _   <- createConfigurationRequestAs(pi, oid).flatMap(approveConfigurationRequestHack)
        _   <- computeItcResultAs(pi, oid)
        _   <- runObscalcUpdateAs(serviceUser, pid, oid)
      yield oid

    setup.flatMap: oid =>
      expect(
        pi,
        workflowQuery(oid),
        expected = workflowQueryResult(
          CalculatedValue(
            CalculationState.Ready,
            ObservationWorkflow(
              ObservationWorkflowState.Defined,
              List(ObservationWorkflowState.Inactive),
              Nil
            )
          )
        ).asRight
      )
  }

  test("missing target info, invalid instrument"):
    val setup: IO[Observation.Id] =
      for
        pid <- createProgramAs(pi)
        cid <- createCfp(List(Instrument.GmosSouth))
        _   <- addProposal(pi, pid, cid.some)
        tid <- createIncompleteTargetAs(pi, pid)
        oid <- createGmosNorthLongSlitObservationAs(pi, pid, List(tid))
        _   <- runObscalcUpdateAs(serviceUser, pid, oid)
      yield oid

    setup.flatMap: oid =>
      expect(
        pi,
        workflowQuery(oid),
        expected = workflowQueryResult(
          CalculatedValue(
            CalculationState.Ready,
            ObservationWorkflow(
              ObservationWorkflowState.Undefined,
              List(ObservationWorkflowState.Inactive),
              List(
                ObservationValidation.configuration("Missing brightness measure"),
                ObservationValidation.callForProposals(ObservationService.InvalidInstrumentMsg(Instrument.GmosNorth))
              )
            )
          )
        ).asRight
      )

  testWithTargetTypes("valid instrument"): (_, mkTarget) =>
    val setup: IO[Observation.Id] =
      for
        pid <- createProgramAs(pi)
        cid <- createCfp(List(Instrument.GmosNorth))
        _   <- addProposal(pi, pid, cid.some)
        tid <- mkTarget(pi, pid)
        oid <- createGmosNorthLongSlitObservationAs(pi, pid, List(tid))
        _   <- createConfigurationRequestAs(pi, oid).flatMap(approveConfigurationRequestHack)
        _   <- computeItcResultAs(pi, oid)
        _   <- runObscalcUpdateAs(serviceUser, pid, oid)
      yield oid

    setup.flatMap: oid =>
      expect(
        pi,
        workflowQuery(oid),
        expected = workflowQueryResult(
          CalculatedValue(
            CalculationState.Ready,
            ObservationWorkflow(
              ObservationWorkflowState.Defined,
              List(ObservationWorkflowState.Inactive),
              Nil
            )
          )
        ).asRight
      )

  testWithTargetTypes("invalid instrument"): (_, mkTarget) =>
    val setup: IO[Observation.Id] =
      for
        pid <- createProgramAs(pi)
        cid <- createCfp(List(Instrument.GmosSouth))
        _   <- addProposal(pi, pid, cid.some)
        tid <- mkTarget(pi, pid)
        oid <- createGmosNorthLongSlitObservationAs(pi, pid, List(tid))
        _   <- runObscalcUpdateAs(serviceUser, pid, oid)
      yield oid

    setup.flatMap: oid =>
      expect(
        pi,
        workflowQuery(oid),
        expected = workflowQueryResult(
          CalculatedValue(
            CalculationState.Ready,
            ObservationWorkflow(
              ObservationWorkflowState.Undefined,
              List(ObservationWorkflowState.Inactive),
              List(
                ObservationValidation.callForProposals(ObservationService.InvalidInstrumentMsg(Instrument.GmosNorth))
              )
            )
          )
        ).asRight
      )

  testWithTargetTypes("explicit base within limits"): (_, mkTarget) =>
    val setup: IO[(Program.Id, Observation.Id)] =
      for
        pid <- createProgramAs(pi)
        cid <- createCfp(List(Instrument.GmosNorth), limits = Limits.some)
        _   <- addProposal(pi, pid, cid.some)
        tid <- mkTarget(pi, pid)
        oid <- createGmosNorthLongSlitObservationAs(pi, pid, List(tid))
        _   <- computeItcResultAs(pi, oid)
      yield (pid, oid)

    setup.flatMap: (pid, oid) =>
      List((RaStart, DecStart), (RaEnd, DecEnd), (RaStart, DecEnd), (RaCenter, DecCenter)).traverse: (ra, dec) =>
        setObservationExplicitBase(oid, ra, dec) >>
        createConfigurationRequestAs(pi, oid).flatMap(approveConfigurationRequestHack) >>
          runObscalcUpdateAs(serviceUser, pid, oid) >>
          expect(
            pi,
            workflowQuery(oid),
            expected = workflowQueryResult(
              CalculatedValue(
                CalculationState.Ready,
                ObservationWorkflow(
                  ObservationWorkflowState.Defined,
                  List(ObservationWorkflowState.Inactive),
                  Nil
                )
              )
            ).asRight
          )

  testWithTargetTypes("explicit base within limits, CfP with wrapped RA limits"): (_, mkTarget) =>
    val setup: IO[(Program.Id, Observation.Id)] =
      for
        pid <- createProgramAs(pi)
        cid <- createCfp(List(Instrument.GmosNorth), limits = WrappedLimits.some)
        _   <- addProposal(pi, pid, cid.some)
        tid <- mkTarget(pi, pid)
        oid <- createGmosNorthLongSlitObservationAs(pi, pid, List(tid))
        _   <- computeItcResultAs(pi, oid)
      yield (pid, oid)

    setup.flatMap: (pid, oid) =>
      List((RaStartWrap, DecStart), (RaEndWrap, DecEnd), (RaStartWrap, DecEnd), (RaCenterWrap, DecCenter)).traverse: (ra, dec) =>
        setObservationExplicitBase(oid, ra, dec) >>
          createConfigurationRequestAs(pi, oid).flatMap(approveConfigurationRequestHack) >>
          runObscalcUpdateAs(serviceUser, pid, oid) >>
          expect(
            pi,
            workflowQuery(oid),
            expected = workflowQueryResult(
              CalculatedValue(
                CalculationState.Ready,
                ObservationWorkflow(
                  ObservationWorkflowState.Defined,
                  List(ObservationWorkflowState.Inactive),
                  Nil
                )
              )
            ).asRight
          )

  testWithTargetTypes("explicit base outside limits"): (_, mkTarget) =>
    val setup: IO[(Program.Id, Observation.Id)] =
      for
        pid <- createProgramAs(pi)
        cid <- createCfp(List(Instrument.GmosNorth), limits = Limits.some)
        _   <- addProposal(pi, pid, cid.some)
        tid <- mkTarget(pi, pid)
        oid <- createGmosNorthLongSlitObservationAs(pi, pid, List(tid))
      yield (pid, oid)

    setup.flatMap: (pid, oid) =>
      List((RaStart - 1, DecStart), (RaEnd, DecEnd + 1), (RaCenterWrap, DecCenter)).traverse: (ra, dec) =>
        setObservationExplicitBase(oid, ra, dec) >>
          runObscalcUpdateAs(serviceUser, pid, oid) >>
          expect(
            pi,
            workflowQuery(oid),
            expected = workflowQueryResult(
              CalculatedValue(
                CalculationState.Ready,
                ObservationWorkflow(
                  ObservationWorkflowState.Undefined,
                  List(ObservationWorkflowState.Inactive),
                  List(ObservationValidation.callForProposals(ObservationWorkflowService.Messages.CoordinatesOutOfRange))
                )
              )
            ).asRight
          )

  testWithTargetTypes("explicit base outside limits, CfP with wrapped RA limits"): (_, mkTarget) =>
    val setup: IO[(Program.Id, Observation.Id)] =
      for
        pid <- createProgramAs(pi)
        cid <- createCfp(List(Instrument.GmosNorth), limits = WrappedLimits.some)
        _   <- addProposal(pi, pid, cid.some)
        tid <- mkTarget(pi, pid)
        oid <- createGmosNorthLongSlitObservationAs(pi, pid, List(tid))
      yield (pid, oid)

    setup.flatMap: (pid, oid) =>
      List((RaStartWrap, DecStart - 1), (RaEndWrap + 1, DecEnd), (RaStartWrap - 1, DecEnd), (RaCenter, DecCenter)).traverse: (ra, dec) =>
        setObservationExplicitBase(oid, ra, dec) >>
          runObscalcUpdateAs(serviceUser, pid, oid) >>
          expect(
            pi,
            workflowQuery(oid),
            expected = workflowQueryResult(
              CalculatedValue(
                CalculationState.Ready,
                ObservationWorkflow(
                  ObservationWorkflowState.Undefined,
                  List(ObservationWorkflowState.Inactive),
                  List(ObservationValidation.callForProposals(ObservationWorkflowService.Messages.CoordinatesOutOfRange))
                )
              )
            ).asRight
          )

  testWithTargetTypes("asterism within limits, valid instrument"): (_, mkTarget) =>
    val setup: IO[Observation.Id] =
      for
        pid <- createProgramAs(pi)
        cid <- createCfp(List(Instrument.GmosNorth), limits = Limits.some)
        _   <- addProposal(pi, pid, cid.some)
        tid <- mkTarget(pi, pid)
        _   <- setTargetCoords(tid, RaCenter, DecCenter)
        oid <- createGmosNorthLongSlitObservationAs(pi, pid, List(tid))
        _   <- createConfigurationRequestAs(pi, oid).flatMap(approveConfigurationRequestHack)
        _   <- computeItcResultAs(pi, oid)
        _   <- runObscalcUpdateAs(serviceUser, pid, oid)
      yield oid

    setup.flatMap: oid =>
      expect(
        pi,
        workflowQuery(oid),
        expected = workflowQueryResult(
          CalculatedValue(
            CalculationState.Ready,
            ObservationWorkflow(
              ObservationWorkflowState.Defined,
              List(ObservationWorkflowState.Inactive),
              Nil
            )
          )
        ).asRight
      )

  testWithTargetTypes("asterism outside limits, valid instrument"): (_, mkTarget) =>
    val setup: IO[Observation.Id] =
      for
        pid <- createProgramAs(pi)
        cid <- createCfp(List(Instrument.GmosNorth), limits = Limits.some)
        _   <- addProposal(pi, pid, cid.some)
        tid <- mkTarget(pi, pid)
        _   <- setTargetCoords(tid, RaStart - 20, DecCenter)
        oid <- createGmosNorthLongSlitObservationAs(pi, pid, List(tid))
        _   <- runObscalcUpdateAs(serviceUser, pid, oid)
      yield oid

    setup.flatMap: oid =>
      expect(
        pi,
        workflowQuery(oid),
        expected = workflowQueryResult(
          CalculatedValue(
            CalculationState.Ready,
            ObservationWorkflow(
              ObservationWorkflowState.Undefined,
              List(ObservationWorkflowState.Inactive),
              List(ObservationValidation.callForProposals(ObservationWorkflowService.Messages.CoordinatesOutOfRange))
            )
          )
        ).asRight
      )

  testWithTargetTypes("asterism outside limits, invalid instrument"): (_, mkTarget) =>
    val setup: IO[Observation.Id] =
      for
        pid <- createProgramAs(pi)
        cid <- createCfp(List(Instrument.GmosNorth), limits = Limits.some)
        _   <- addProposal(pi, pid, cid.some)
        tid <- mkTarget(pi, pid)
        _   <- setTargetCoords(tid, RaStart - 20, DecCenter)
        oid <- createGmosSouthLongSlitObservationAs(pi, pid, List(tid))
        _   <- runObscalcUpdateAs(serviceUser, pid, oid)
      yield oid

    setup.flatMap: oid =>
      expect(
        pi,
        workflowQuery(oid),
        expected = workflowQueryResult(
          CalculatedValue(
            CalculationState.Ready,
            ObservationWorkflow(
              ObservationWorkflowState.Undefined,
              List(ObservationWorkflowState.Inactive),
              List(
                ObservationValidation.callForProposals(
                  ObservationService.InvalidInstrumentMsg(Instrument.GmosSouth),
                  ObservationWorkflowService.Messages.CoordinatesOutOfRange
                )
              )
            )
          )
        ).asRight
      )

  testWithTargetTypes("invalid band"): (_, mkTarget) =>
    val allocations = List(
      AllocationInput(TimeAccountingCategory.US, ScienceBand.Band1, 1.hourTimeSpan),
      AllocationInput(TimeAccountingCategory.CA, ScienceBand.Band2, 4.hourTimeSpan)
    )

    val setup: IO[Observation.Id] =
      for
        pid <- createProgramAs(pi)
        _   <- setAllocationsAs(staff, pid, allocations)
        tid <- mkTarget(pi, pid)
        oid <- createGmosSouthLongSlitObservationAs(pi, pid, List(tid))
        _   <- computeItcResultAs(pi, oid)
        _   <- setScienceBandAs(pi, oid, ScienceBand.Band1.some)
        _   <- setAllocationsAs(staff, pid, allocations.tail).intercept[ResponseException[Json]].void
        _   <- runObscalcUpdateAs(serviceUser, pid, oid)
      yield oid

    setup.flatMap: oid =>
      expect(
        pi,
        workflowQuery(oid),
        expected = workflowQueryResult(
          CalculatedValue(
            CalculationState.Ready,
            ObservationWorkflow(
              ObservationWorkflowState.Undefined,
              List(ObservationWorkflowState.Inactive),
              List(
                ObservationValidation.configuration(
                  ObservationService.InvalidScienceBandMsg(ScienceBand.Band1)
                )
              )
            )
          )
        ).asRight
      )

  testWithTargetTypes("no configuration request checks if proposal is not approved"): (_, mkTarget) =>
    val setup: IO[Observation.Id] =
      for
        cfp <- createCallForProposalsAs(staff)
        pid <- createProgramAs(pi, "Foo")
        _   <- addProposal(pi, pid, Some(cfp), None)
        tid <- mkTarget(pi, pid)
        oid <- createGmosNorthLongSlitObservationAs(pi, pid, List(tid))
        _   <- computeItcResultAs(pi, oid)
        _   <- runObscalcUpdateAs(serviceUser, pid, oid)
      yield oid

    setup.flatMap: oid =>
      expect(
        pi,
        workflowQuery(oid),
        expected = workflowQueryResult(
          CalculatedValue(
            CalculationState.Ready,
            ObservationWorkflow(
              ObservationWorkflowState.Defined,
              List(ObservationWorkflowState.Inactive),
              Nil
            )
          )
        ).asRight // no warnings!
      )

  testWithTargetTypes("no configuration request"): (_, mkTarget) =>
    val setup: IO[Observation.Id] =
      for
        cfp <- createCallForProposalsAs(staff)
        pid <- createProgramWithNonPartnerPi(pi, "Foo")
        _   <- addProposal(pi, pid, Some(cfp), None)
        _   <- addPartnerSplits(pi, pid)
        _   <- addCoisAs(pi, pid)
        _   <- setProposalStatus(staff, pid, "ACCEPTED")
        tid <- mkTarget(pi, pid)
        oid <- createGmosNorthLongSlitObservationAs(pi, pid, List(tid))
        _   <- computeItcResultAs(pi, oid)
        _   <- runObscalcUpdateAs(serviceUser, pid, oid)
      yield oid

    setup.flatMap: oid =>
      expect(
        pi,
        workflowQuery(oid),
        expected = workflowQueryResult(
          CalculatedValue(
            CalculationState.Ready,
            ObservationWorkflow(
              ObservationWorkflowState.Unapproved,
              List(ObservationWorkflowState.Inactive),
              List(ObservationValidation.configurationRequestNotRequested)
            )
          )
        ).asRight
      )

  testWithTargetTypes("unapproved configuration request"): (_, mkTarget) =>
    val setup: IO[Observation.Id] =
      for
        cfp <- createCallForProposalsAs(staff)
        pid <- createProgramWithNonPartnerPi(pi, "Foo")
        _   <- addProposal(pi, pid, Some(cfp), None)
        _   <- addPartnerSplits(pi, pid)
        _   <- addCoisAs(pi, pid)
        _   <- setProposalStatus(staff, pid, "ACCEPTED")
        tid <- mkTarget(pi, pid)
        oid <- createGmosNorthLongSlitObservationAs(pi, pid, List(tid))
        _   <- createConfigurationRequestAs(pi, oid)
        _   <- computeItcResultAs(pi, oid)
        _   <- runObscalcUpdateAs(serviceUser, pid, oid)
      yield oid

    setup.flatMap: oid =>
      expect(
        pi,
        workflowQuery(oid),
        expected = workflowQueryResult(
          CalculatedValue(
            CalculationState.Ready,
            ObservationWorkflow(
              ObservationWorkflowState.Unapproved,
              List(ObservationWorkflowState.Inactive),
              List(ObservationValidation.configurationRequestPending)
            )
          )
        ).asRight
      )

  testWithTargetTypes("denied configuration request"): (_, mkTarget) =>
    val setup: IO[Observation.Id] =
      for
        cfp <- createCallForProposalsAs(staff)
        pid <- createProgramWithNonPartnerPi(pi, "Foo")
        _   <- addProposal(pi, pid, Some(cfp), None)
        _   <- addPartnerSplits(pi, pid)
        _   <- addCoisAs(pi, pid)
        _   <- setProposalStatus(staff, pid, "ACCEPTED")
        tid <- mkTarget(pi, pid)
        oid <- createGmosNorthLongSlitObservationAs(pi, pid, List(tid))
        _   <- createConfigurationRequestAs(pi, oid).flatMap(denyConfigurationRequestHack)
        _   <- computeItcResultAs(pi, oid)
        _   <- runObscalcUpdateAs(serviceUser, pid, oid)
      yield oid

    setup.flatMap: oid =>
      expect(
        pi,
        workflowQuery(oid),
        expected = workflowQueryResult(
          CalculatedValue(
            CalculationState.Ready,
            ObservationWorkflow(
              ObservationWorkflowState.Unapproved,
              List(ObservationWorkflowState.Inactive),
              List(ObservationValidation.configurationRequestDenied)
            )
          )
        ).asRight
      )

  test("calibrations are not validated and are immediately Ready"):
    val setup: IO[Observation.Id] =
      for
        pid <- createProgramAs(pi)
<<<<<<< HEAD
        oid <- createObservationAs(pi, pid) // is missing target
        _   <- setObservationCalibrationRole(List(oid), CalibrationRole.SpectroPhotometric)
=======
        tid <- createTargetWithProfileAs(pi, pid)
        oid <- createObservationAs(pi, pid, tid)
        _   <- setObservationCalibratioRole(oid, CalibrationRole.SpectroPhotometric.some)
>>>>>>> 0f89342f
        _   <- runObscalcUpdateAs(serviceUser, pid, oid)
      yield oid

    setup.flatMap: oid =>
      expect(
        pi,
        workflowQuery(oid),
        expected = workflowQueryResult(
          CalculatedValue(
            CalculationState.Ready,
            ObservationWorkflow(
              ObservationWorkflowState.Ready,
              Nil,
              Nil
            )
          )
        ).asRight
      )

  test("observations in engineering programs are not validated and are immediately Defined"):
    val setup: IO[Observation.Id] =
      for
        pid <- createProgramAs(pi)
        _   <- setProgramReference(staff, pid, """engineering: { semester: "2025B", instrument: GMOS_SOUTH }""")
        oid <- createObservationAs(pi, pid)
        _   <- runObscalcUpdateAs(serviceUser, pid, oid)
      yield oid

    setup.flatMap: oid =>
      expect(
        pi,
        workflowQuery(oid),
        expected = workflowQueryResult(
          CalculatedValue(
            CalculationState.Ready,
            ObservationWorkflow(
              ObservationWorkflowState.Defined,
              List(ObservationWorkflowState.Inactive, ObservationWorkflowState.Ready),
              Nil
            )
          )
        ).asRight
      )

  testWithTargetTypes("approved configuration request AND asterism outside limits") { (tt, mkTarget) =>

    val oid1: IO[Observation.Id]  =
      for
        cfp <- createCallForProposalsAs(staff)
        pid <- createProgramWithNonPartnerPi(pi, "Foo")
        _   <- addProposal(pi, pid, Some(cfp), None)
        _   <- addPartnerSplits(pi, pid)
        _   <- addCoisAs(pi, pid)
        _   <- setProposalStatus(staff, pid, "ACCEPTED")
        tid <- mkTarget(pi, pid)
        oid <- createGmosNorthLongSlitObservationAs(pi, pid, List(tid))
        _   <- createConfigurationRequestAs(pi, oid).flatMap(approveConfigurationRequestHack)
        _   <- computeItcResultAs(pi, oid)
        _   <- runObscalcUpdateAs(serviceUser, pid, oid)
      yield oid

    val oid2: IO[Observation.Id] =
      for
        pid <- createProgramWithNonPartnerPi(pi, "Bar")
        cid <- createCfp(List(Instrument.GmosNorth), limits = Limits.some)
        _   <- addProposal(pi, pid, cid.some)
        tid <- mkTarget(pi, pid)
        _   <- setTargetCoords(tid, RaStart - 20, DecCenter)
        oid <- createGmosSouthLongSlitObservationAs(pi, pid, List(tid))
        _   <- runObscalcUpdateAs(serviceUser, pid, oid)
      yield oid

    (oid1, oid2).tupled.flatMap: (oid1, oid2) =>
      expect(
        pi,
        workflowQuery(oid1, oid2),
        expected = workflowQueryResult(
          CalculatedValue(
            CalculationState.Ready,
            ObservationWorkflow(
              ObservationWorkflowState.Defined,
              tt match
                case TargetType.Sidereal    => List(ObservationWorkflowState.Inactive, ObservationWorkflowState.Ready)
                case TargetType.Nonsidereal => ???
                case TargetType.Opportunity => List(ObservationWorkflowState.Inactive)
              ,
              Nil
            )
          ),
          CalculatedValue(
            CalculationState.Ready,
            ObservationWorkflow(
              ObservationWorkflowState.Undefined,
              List(ObservationWorkflowState.Inactive),
              List(
                ObservationValidation.callForProposals(
                  ObservationService.InvalidInstrumentMsg(Instrument.GmosSouth),
                  ObservationWorkflowService.Messages.CoordinatesOutOfRange
                ),
              )
            )
          )
        ).asRight
      )

  }


  testWithTargetTypes("approved configuration request") { (tt, mkTarget) =>
    val setup: IO[Observation.Id] =
      for
        cfp <- createCallForProposalsAs(staff)
        pid <- createProgramWithNonPartnerPi(pi, "Foo")
        _   <- addProposal(pi, pid, Some(cfp), None)
        _   <- addPartnerSplits(pi, pid)
        _   <- addCoisAs(pi, pid)
        _   <- setProposalStatus(staff, pid, "ACCEPTED")
        tid <- mkTarget(pi, pid)
        oid <- createGmosNorthLongSlitObservationAs(pi, pid, List(tid))
        _   <- createConfigurationRequestAs(pi, oid).flatMap(approveConfigurationRequestHack)
        _   <- computeItcResultAs(pi, oid)
        _   <- runObscalcUpdateAs(serviceUser, pid, oid)
      yield oid

    setup.flatMap: oid =>
      expect(
        pi,
        workflowQuery(oid),
        expected = workflowQueryResult(
          CalculatedValue(
            CalculationState.Ready,
            ObservationWorkflow(
              ObservationWorkflowState.Defined,
              tt match
                case TargetType.Sidereal    => List(ObservationWorkflowState.Inactive, ObservationWorkflowState.Ready)
                case TargetType.Nonsidereal => ???
                case TargetType.Opportunity => List(ObservationWorkflowState.Inactive)
              ,
              Nil
            )
          )
        ).asRight
      )
  }

  test("observation should move back to Unapproved if better conditions are requested"):

    val setup: IO[(Program.Id, Observation.Id)] =
      for
        cfp <- createCallForProposalsAs(staff)
        pid <- createProgramWithNonPartnerPi(pi)
        _   <- addProposal(pi, pid, Some(cfp), None)
        _   <- addPartnerSplits(pi, pid)
        _   <- addCoisAs(pi, pid)
        _   <- setProposalStatus(staff, pid, "ACCEPTED")
        tid <- createTargetWithProfileAs(pi, pid)
        oid <- createGmosNorthLongSlitObservationAs(pi, pid, List(tid))
        _   <- updateCloudExtinctionAs(pi, oid, CloudExtinction.Preset.OnePointZero)  // ask for poor conditions
        _   <- createConfigurationRequestAs(pi, oid).flatMap(approveConfigurationRequestHack)
        _   <- computeItcResultAs(pi, oid)
        _   <- runObscalcUpdateAs(serviceUser, pid, oid)
      yield (pid, oid)

    setup.flatMap: (pid, oid) =>
      expect(
        pi,
        workflowQuery(oid),
        expected = workflowQueryResult(
          CalculatedValue(
            CalculationState.Ready,
            ObservationWorkflow(
              ObservationWorkflowState.Defined,
              List(ObservationWorkflowState.Inactive, ObservationWorkflowState.Ready),  // intially approved
              Nil
            )
          )
        ).asRight
      ) >>
      updateCloudExtinctionAs(pi, oid, CloudExtinction.Preset.PointFive) >>  // ask for better conditions
      computeItcResultAs(pi, oid) >> // recompute ITC
      runObscalcUpdateAs(serviceUser, pid, oid) >>
      expect(
        pi,
        workflowQuery(oid),
        expected = workflowQueryResult(
          CalculatedValue(
            CalculationState.Ready,
            ObservationWorkflow(
              ObservationWorkflowState.Unapproved,
              List(ObservationWorkflowState.Inactive),
              List(ObservationValidation.configurationRequestNotRequested)
            )
          )
        ).asRight
      )

  test("sc-4269 observation should move back to Unapproved from Ready if better conditions are requested"):

    val setup: IO[(Program.Id, Observation.Id)] =
      for
        cfp <- createCallForProposalsAs(staff)
        pid <- createProgramWithNonPartnerPi(pi)
        _   <- addProposal(pi, pid, Some(cfp), None)
        _   <- addPartnerSplits(pi, pid)
        _   <- addCoisAs(pi, pid)
        _   <- setProposalStatus(staff, pid, "ACCEPTED")
        tid <- createTargetWithProfileAs(pi, pid)
        oid <- createGmosNorthLongSlitObservationAs(pi, pid, List(tid))
        _    <- updateCloudExtinctionAs(pi, oid, CloudExtinction.Preset.OnePointZero)  // ask for poor conditions
        _   <- createConfigurationRequestAs(pi, oid).flatMap(approveConfigurationRequestHack)
        _   <- computeItcResultAs(pi, oid)
        _   <- setObservationWorkflowState(pi, oid, ObservationWorkflowState.Ready)
        _   <- runObscalcUpdateAs(serviceUser, pid, oid)
      yield (pid, oid)

    setup.flatMap: (pid, oid) =>
      expect(
        pi,
        workflowQuery(oid),
        expected = workflowQueryResult(
          CalculatedValue(
            CalculationState.Ready,
            ObservationWorkflow(
              ObservationWorkflowState.Ready,
              List(ObservationWorkflowState.Inactive, ObservationWorkflowState.Defined),  // intially approved
              Nil
            )
          )
        ).asRight
      ) >>
      updateCloudExtinctionAs(pi, oid, CloudExtinction.Preset.PointFive) >>  // ask for better conditions
      computeItcResultAs(pi, oid) >> // recompute ITC
      runObscalcUpdateAs(serviceUser, pid, oid) >>
      expect(
        pi,
        workflowQuery(oid),
        expected = workflowQueryResult(
          CalculatedValue(
            CalculationState.Ready,
            ObservationWorkflow(
              ObservationWorkflowState.Unapproved,
              List(ObservationWorkflowState.Inactive),
              List(ObservationValidation.configurationRequestNotRequested)
            )
          )
        ).asRight
      )


  testWithTargetTypes("calculated: default workflow"): (_, mkTarget) =>
    val setup: IO[Observation.Id] =
      for
        p <- createProgram
        t <- mkTarget(pi, p)
        o <- createGmosNorthLongSlitObservationAs(pi, p, List(t))
        // no obscalc update, so it remains in pending state
      yield o

    setup.flatMap: oid =>
      expect(
        pi,
        workflowQuery(oid),
        expected = workflowQueryResult(
          CalculatedValue(
            CalculationState.Pending,
            ObservationWorkflow(
              ObservationWorkflowState.Undefined,
              List(ObservationWorkflowState.Inactive),
              Nil
            )
          )
        ).asRight
      )

  val OngoingSetup: IO[Observation.Id] =
    for
      p <- createProgram
      t <- createTargetWithProfileAs(pi, p)
      o <- createGmosNorthLongSlitObservationAs(pi, p, List(t))
      v <- recordVisitAs(serviceUser, Instrument.GmosNorth, o)
      a <- recordAtomAs(serviceUser, Instrument.GmosNorth, v, SequenceType.Science)
      s <- recordStepAs(serviceUser, a, Instrument.GmosNorth, gmosNorthArc(0), ArcStep, gcalTelescopeConfig(0), ObserveClass.NightCal)
      _ <- addEndStepEvent(s)
      _ <- runObscalcUpdate(p, o)
    yield o

  test("ongoing"):
    OngoingSetup.flatMap: oid =>
      expect(
        pi,
        workflowQuery(oid),
        expected = workflowQueryResult(
          CalculatedValue(
            CalculationState.Ready,
            ObservationWorkflow(
              ObservationWorkflowState.Ongoing,
              List(ObservationWorkflowState.Inactive, ObservationWorkflowState.Completed),
              Nil
            )
          )
        ).asRight
      )

  val MissingTargetInvalidInstrumentSetup: IO[Observation.Id] =
    for
      p <- createProgramAs(pi)
      c <- createCfp(List(Instrument.GmosSouth))
      _ <- addProposal(pi, p, c.some)
      t <- createIncompleteTargetAs(pi, p)
      o <- createGmosNorthLongSlitObservationAs(pi, p, List(t))
      _ <- runObscalcUpdate(p, o)
    yield o

  test("missing target info, invalid instrument"):
    MissingTargetInvalidInstrumentSetup.flatMap: oid =>
      expect(
        pi,
        workflowQuery(oid),
        expected = workflowQueryResult(
          CalculatedValue(
            CalculationState.Ready,
            ObservationWorkflow(
              ObservationWorkflowState.Undefined,
              List(ObservationWorkflowState.Inactive),
              List(
                ObservationValidation.configuration("Missing brightness measure"),
                ObservationValidation.callForProposals(ObservationService.InvalidInstrumentMsg(Instrument.GmosNorth))
              )
            )
          )
        ).asRight
      )

  private def expectWhere(all: Observation.Id*)(
    where:    String,
    expected: List[Observation.Id]
  ): IO[Unit] =
    val matches = expected.map(id => Json.obj("id" -> id.asJson)).asJson

    expect(
      user  = pi,
      query = s"""
        query {
          observations(WHERE: {
            id: { IN: ${all.map(id => s"\"$id\"").mkString("[", ", ", "]")} }
            workflow: { $where }
          }) {
            matches {
              id
            }
          }
        }
      """,
      expected = json"""
        {
          "observations": {
            "matches": $matches
          }
        }
      """.asRight
    )

  val PendingSetup: IO[Observation.Id] =
    for
      p <- createProgramAs(pi)
      t <- createIncompleteTargetAs(pi, p)
      o <- createGmosNorthLongSlitObservationAs(pi, p, List(t))
    yield o

  test("where workflow"):
    for
      pending <- PendingSetup
      ongoing <- OngoingSetup
      invalid <- MissingTargetInvalidInstrumentSetup
      matches  = expectWhere(pending, ongoing, invalid)
      _       <- matches("workflowState: { GTE: READY }", List(ongoing))
      _       <- matches("workflowState: { EQ: UNDEFINED }", List(pending, invalid))
      _       <- matches("calculationState: { EQ: READY }", List(ongoing, invalid))
      _       <- matches("calculationState: { LT: READY }", List(pending))
      _       <- matches("IS_NULL: false", List(pending, ongoing, invalid))
    yield ()

  // Note, this differs from the "normal" workflow calculation because that
  // does not do the ITC query whereas this version will do it before the
  // workflow is computed.
  testWithTargetTypes("calculated: otherwise ok, but no itc results in cache"): (_, mkTarget) =>
    val setup: IO[Observation.Id] =
      for
        p <- createProgramAs(pi)
        t <- mkTarget(pi, p)
        o <- createGmosNorthLongSlitObservationAs(pi, p, List(t))
        _ <- runObscalcUpdate(p, o)
      yield o

    setup.flatMap: oid =>
      expect(
        pi,
        workflowQuery(oid),
        expected = workflowQueryResult(
          CalculatedValue(
            CalculationState.Ready,
            ObservationWorkflow(
              ObservationWorkflowState.Defined,
              List(ObservationWorkflowState.Inactive),
              Nil
            )
          )
        ).asRight
      )

}<|MERGE_RESOLUTION|>--- conflicted
+++ resolved
@@ -788,14 +788,9 @@
     val setup: IO[Observation.Id] =
       for
         pid <- createProgramAs(pi)
-<<<<<<< HEAD
-        oid <- createObservationAs(pi, pid) // is missing target
-        _   <- setObservationCalibrationRole(List(oid), CalibrationRole.SpectroPhotometric)
-=======
         tid <- createTargetWithProfileAs(pi, pid)
         oid <- createObservationAs(pi, pid, tid)
-        _   <- setObservationCalibratioRole(oid, CalibrationRole.SpectroPhotometric.some)
->>>>>>> 0f89342f
+        _   <- setObservationCalibrationRole(List(oid), CalibrationRole.SpectroPhotometric)
         _   <- runObscalcUpdateAs(serviceUser, pid, oid)
       yield oid
 
